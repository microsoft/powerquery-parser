--- conflicted
+++ resolved
@@ -16,15 +16,7 @@
         "WIP",
         "--timeout",
         "999999",
-<<<<<<< HEAD
-        "-g",
-        "WIP",
-        "-r",
-        "ts-node/register",
-        "${workspaceFolder}/src/test/libraryTest/**/*.ts"
-=======
         "${workspaceFolder}/lib/test/libraryTest/**/*.js"
->>>>>>> 1d113d52
       ],
       "preLaunchTask": "watch",
       "internalConsoleOptions": "openOnSessionStart"
