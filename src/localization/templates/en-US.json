{
    "error_common_invariantError_1_details": "InvariantError: {invariantBroken} - {details}",
    "_error_common_invariantError_1_details.comment": "A fatal error, such as division by 0. Not intended to be user facing.",

    "error_common_invariantError_2_noDetails": "InvariantError: {invariantBroken}",
    "_error_common_invariantError_2_noDetails.comment": "A fatal error, such as division by 0. Not intended to be user facing.",

    "error_common_unknown": "An unknown error was encountered, innerError: {innerError}",
    "_error_common_unknown.comment": "A fatal error from unknown causes. The locked string refers to an attribute on an object. Possibly user facing. {Locked=\"innerError\"}",

    "error_lex_badLineNumber_1_greaterThanNumLines": "lineNumber is greater than or equal to the number of lines",
    "_error_lex_badLineNumber_1_greaterThanNumLines.comment": "A low level error caused by a library consumer providing a bad number range. Not intended to be user facing",

    "error_lex_badLineNumber_2_lessThanZero": "lineNumber is less than or equal 0",
    "_error_lex_badLineNumber_2_lessThanZero.comment": "A low level error caused by a library consumer providing a bad number range. Not intended to be user facing.",

    "error_lex_badRange_1_lineNumberEnd_greaterThanLineLength": "end.lineCodeUnit is higher than line's length",
    "_error_lex_badRange_1_lineNumberEnd_greaterThanLineLength.comment": "A low level error caused by a library consumer providing a bad number range. Not intended to be user facing.",

    "error_lex_badRange_2_lineNumberEnd_greaterThanLineNumbers": "end.lineNumber is higher than State's number of lines",
    "_error_lex_badRange_2_lineNumberEnd_greaterThanLineNumbers.comment": "A low level error caused by a library consumer providing a bad number range. Not intended to be user facing.",

    "error_lex_badRange_3_lineNumberStart_greaterThanLineLength": "start.lineCodeUnit is higher than line's length",
    "_error_lex_badRange_3_lineNumberStart_greaterThanLineLength.comment": "A low level error caused by a library consumer providing a bad number range. The locked string refers to an attribute on an object. Not intended to be user facing. {Locked=\"start.lineCodeUnit\"}",

    "error_lex_badRange_4_lineNumberStart_greaterThanLineNumberEnd": "start.lineNumber is larger than end.lineNumber",
    "_error_lex_badRange_4_lineNumberStart_greaterThanLineNumberEnd.comment": "A low level error caused by a library consumer providing a bad number range. The locked string refers to an attribute on an object. Not intended to be user facing. {Locked=\"start.lineNumber\"}",

    "error_lex_badRange_5_lineNumberStart_greaterThanNumLines": "start.lineNumber is higher than State's number of lines",
    "_error_lex_badRange_5_lineNumberStart_greaterThanNumLines.comment": "A low level error caused by a library consumer providing a bad number range. The locked string refers to an attribute on an object. Not intended to be user facing. {Locked=\"start.lineNumber\"}",

    "error_lex_badRange_6_lineNumberStart_lessThanZero": "start.lineNumber is less than 0",
    "_error_lex_badRange_6_lineNumberStart_lessThanZero.comment": "A low level error caused by a library consumer providing a bad number range. The locked string refers to an attribute on an object. Not intended to be user facing. {Locked=\"start.lineNumber\"}",

    "error_lex_badRange_7_sameLine_codeUnitStartGreaterThanCodeUnitEnd": "Start and end shared the same line, but start.lineCodeUnit was higher than end.lineCodeUnit",
    "_error_lex_badRange_7_sameLine_codeUnitStartGreaterThanCodeUnitEnd.comment": "A low level error caused by a library consumer providing a bad number range. The locked string refers to an attribute on an object. Not intended to be user facing. {Locked=\"start.lineCodeUnit\"}",

    "error_lex_badState": "The lexer encountered an error last run. Either feed the lexer more text or review previous error.",
    "_error_lex_badState.comment": "The text failed to previously lex, and will continue to fail until more text is added. Not intended to be user facing.",

    "error_lex_endOfStream": "The lexer reached end-of-stream",
    "_error_lex_endOfStream.comment": "The text failed to previously lex, and will continue to fail until more text is added. Not intended to be user facing.",

    "error_lex_endOfStreamPartwayRead": "While attempting to read a token the document stream ended part way through",
    "_error_lex_endOfStreamPartwayRead.comment": "The lexer reached EOF partway through reading a token. Not intended to be user facing.",

    "error_lex_expectedKind_1_hex": "Expected a hex literal",
    "_error_lex_expectedKind_1_hex.comment": "The lexer expected a hex literal ('0xdeadbeef') but failed to find one. Intended to be user facing.",

    "error_lex_expectedKind_2_keywordOrIdentifier": "Expected a keyword or identifier",
    "_error_lex_expectedKind_2_keywordOrIdentifier.comment": "The lexer expected a hex literal ('foo') but failed to find one. Intended to be user facing.",

    "error_lex_expectedKind_3_numeric": "Expected a numeric literal",
    "_error_lex_expectedKind_3_numeric.comment": "The lexer expected a hex literal ('foo') but failed to find one. Intended to be user facing.",

    "error_lex_lineMap": "Error on line(s): {lineNumbers}",
    "_error_lex_lineMap.comment": "A comma separated set of line numbers containing errors. Possibly user facing.",

    "error_lex_unexpectedRead": "Unexpected read during tokenization",
    "_error_lex_unexpectedRead.comment": "A generic lex error. Possibly user facing.",

    "error_lex_unterminatedMultilineToken_1_comment": "Unterminated multiline comment",
    "_error_lex_unterminatedMultilineToken_1_comment.comment": "The lexer found an unterminated multiline comment. Expected to be user facing.",

    "error_lex_unterminatedMultilineToken_2_quotedIdentifier": "Unterminated quoted identifier",
    "_error_lex_unterminatedMultilineToken_2_quotedIdentifier.comment": "The lexer found an unterminated quoted identifier. Expected to be user facing.",

    "error_lex_unterminatedMultilineToken_3_string": "Unterminated string",
    "_error_lex_unterminatedMultilineToken_3_string.comment": "The lexer found an unterminated multiline string. Expected to be user facing.",

    "error_parse_csvContinuation_1_danglingComma": "Did you leave a dangling comma?",
    "_error_parse_csvContinuation_1_danglingComma.comment": "A common parser error caused by a trailing comma, eg. '{1,2,}'. Expected to be user facing.",

    "error_parse_csvContinuation_2_letExpression": "A comma cannot proceed an 'in'",
    "_error_parse_csvContinuation_2_letExpression.comment": "A common parser error caused by a trailing comma, eg. 'let x = 1, in x'. The locked string refers to a keyword. Expected to be user facing. {Locked=\"in\"}",

    "error_parse_expectAnyTokenKind_1_other": "Expected to find one of the following, but a {foundTokenKind} was found instead: {expectedAnyTokenKinds}",
    "_error_parse_expectAnyTokenKind_1_other.comment": "A common parser error where expectedAnyTokenKinds is a csv collection of localized tokenKind strings and foundTokenKind is a localized tokenKind string. Expected to be user facing.",

    "error_parse_expectAnyTokenKind_2_endOfStream": "Expected to find one of the following, but the end-of-stream was reached instead: {expectedAnyTokenKinds}",
    "_error_parse_expectAnyTokenKind_2_endOfStream.comment": "A common parser error where foundTokenKind is a localized tokenKind string. Expected to be user facing.",

    "error_parse_expectGeneralizedIdentifier_1_other": "Expected to find a generalized identifier",
    "_error_parse_expectGeneralizedIdentifier_1_other.comment": "A common parser error. Expected to be user facing.",

    "error_parse_expectGeneralizedIdentifier_2_endOfStream": "Expected to find a generalized identifier but the end-of-stream was reached first",
    "_error_parse_expectGeneralizedIdentifier_2_endOfStream.comment": "A common parser error. Expected to be user facing.",

    "error_parse_expectTokenKind_1_other": "Expected to find a {expectedTokenKind}, but a {foundTokenKind} was found instead",
    "_error_parse_expectTokenKind_1_other.comment": "A common parser error where expectedTokenKind and foundTokenKind are a localized tokenKind string. Expected to be user facing.",

    "error_parse_expectTokenKind_2_endOfStream": "Expected to find a {expectedTokenKind}, but the end-of-stream was reached instead",
    "_error_parse_expectTokenKind_2_endOfStream.comment": "A common parser error where expectedTokenKind is a localized tokenKind string. Expected to be user facing.",

    "error_parse_invalidPrimitiveType": "Expected to find a primitive literal, but a {foundTokenKind} was found instead",
    "_error_parse_invalidPrimitiveType.comment": "A common parser error where foundTokenKind is a localized tokenKind string. Expected to be user facing.",

    "error_parse_requiredParameterAfterOptional": "You cannot have a non-optional parameter after an optional parameter",
    "_error_parse_requiredParameterAfterOptional.comment": "Optional parameters must come after non-optional parameters, eg. ('(optional x, y) => x + y') causes an error. Expected to be user facing.",

    "error_parse_unterminated_bracket": "Unterminated bracket",
    "_error_parse_unterminated_bracket.comment": "A common parser where it could not disambiguate a bracket. Expected to be user facing.",

    "error_parse_unterminated_parenthesis": "Unterminated parenthesis",
    "_error_parse_unterminated_parenthesis.comment": "A common parser where it could not disambiguate a parenthesis. Expected to be user facing.",

    "error_parse_unusedTokens": "Finished parsing but more tokens remain",
    "_error_parse_unusedTokens.comment": "A common parser where not every token was parsed. Possibly user facing.",

    "tokenKind_ampersand": "ampersand <'&'>",
    "_tokenKind_ampersand.comment": "The localized representation of a tokenKind enum. Expected to be user facing. {Locked=\"<'&'>\"}",

    "tokenKind_asterisk": "asterisk <'*'>",
    "_tokenKind_asterisk.comment": "The localized representation of a tokenKind enum. Expected to be user facing. {Locked=\"<'*'>\"}",

    "tokenKind_atSign": "at sign <'@'>",
    "_tokenKind_atSign.comment": "The localized representation of a tokenKind enum. Expected to be user facing. {Locked=\"<'@'>\"}",

    "tokenKind_bang": "exclamation mark <'!'>",
    "_tokenKind_bang.comment": "The localized representation of a tokenKind enum. Expected to be user facing. {Locked=\"<'!'>\"}",

    "tokenKind_comma": "comma <','>",
    "_tokenKind_comma.comment": "The localized representation of a tokenKind enum. Expected to be user facing. {Locked=\"<','>\"}",

    "tokenKind_division": "division operator <'/'>",
    "_tokenKind_division.comment": "The localized representation of a tokenKind enum. Expected to be user facing. {Locked=\"<'/'>\"}",

    "tokenKind_dotDot": "dot dot <'..'>",
    "_tokenKind_dotDot.comment": "The localized representation of a tokenKind enum. Expected to be user facing. {Locked=\"<'..'>\"}",

    "tokenKind_ellipsis": "ellipsis <'...'>",
    "_tokenKind_ellipsis.comment": "The localized representation of a tokenKind enum. Expected to be user facing. {Locked=\"<'...'>\"}",

    "tokenKind_equal": "equal operator <'='>",
    "_tokenKind_equal.comment": "The localized representation of a tokenKind enum. Expected to be user facing. {Locked=\"<'='>\"}",

    "tokenKind_fatArrow": "goes to ('=>')",
    "_tokenKind_fatArrow.comment": "The localized representation of a tokenKind enum. Expected to be user facing. {Locked=\"('=>')\"}",

    "tokenKind_greaterThan": "greater than operator ('>')",
    "_tokenKind_greaterThan.comment": "The localized representation of a tokenKind enum. Expected to be user facing. {Locked=\"('>')\"}",

    "tokenKind_greaterThanEqualTo": "greater than or equal to operator ('>=')",
    "_tokenKind_greaterThanEqualTo.comment": "The localized representation of a tokenKind enum. Expected to be user facing. {Locked=\"('>=')\"}",

    "tokenKind_hexLiteral": "hex literal",
    "_tokenKind_hexLiteral.comment": "The localized representation of a tokenKind enum. Expected to be user facing.",

    "tokenKind_identifier": "identifier",
    "_tokenKind_identifier.comment": "The localized representation of a tokenKind enum. Expected to be user facing.",

    "tokenKind_keywordAnd": "keyword <'and'>",
    "_tokenKind_keywordAnd.comment": "The localized representation of a tokenKind enum. Expected to be user facing. {Locked=\"<'and'>\"}",

    "tokenKind_keywordAs": "keyword <'as'>",
    "_tokenKind_keywordAs.comment": "The localized representation of a tokenKind enum. Expected to be user facing. {Locked=\"<'as'>\"}",

    "tokenKind_keywordEach": "keyword <'each'>",
    "_tokenKind_keywordEach.comment": "The localized representation of a tokenKind enum. Expected to be user facing. {Locked=\"<'each'>\"}",

    "tokenKind_keywordElse": "keyword <'else'>",
    "_tokenKind_keywordElse.comment": "The localized representation of a tokenKind enum. Expected to be user facing. {Locked=\"<'else'>\"}",

    "tokenKind_keywordError": "keyword <'error'>",
    "_tokenKind_keywordError.comment": "The localized representation of a tokenKind enum. Expected to be user facing. {Locked=\"<'error'>\"}",

    "tokenKind_keywordFalse": "keyword <'false'>",
    "_tokenKind_keywordFalse.comment": "The localized representation of a tokenKind enum. Expected to be user facing. {Locked=\"<'false'>\"}",

    "tokenKind_keywordHashBinary": "keyword <'#binary'>",
    "_tokenKind_keywordHashBinary.comment": "The localized representation of a tokenKind enum. Expected to be user facing. {Locked=\"<'#binary'>\"}",

    "tokenKind_keywordHashDate": "keyword <'#date'>",
    "_tokenKind_keywordHashDate.comment": "The localized representation of a tokenKind enum. Expected to be user facing. {Locked=\"<'#date'>\"}",

    "tokenKind_keywordHashDateTime": "keyword <'#datetime'>",
    "_tokenKind_keywordHashDateTime.comment": "The localized representation of a tokenKind enum. Expected to be user facing. {Locked=\"<'#datetime'>\"}",

    "tokenKind_keywordHashDateTimeZone": "keyword <'#datetimezone'>",
    "_tokenKind_keywordHashDateTimeZone.comment": "The localized representation of a tokenKind enum. Expected to be user facing. {Locked=\"<'#datetimezone'>\"}",

    "tokenKind_keywordHashDuration": "keyword <'#duration'>",
    "_tokenKind_keywordHashDuration.comment": "The localized representation of a tokenKind enum. Expected to be user facing. {Locked=\"<'#duration'>\"}",

    "tokenKind_keywordHashInfinity": "keyword <'#infinity'>",
    "_tokenKind_keywordHashInfinity.comment": "The localized representation of a tokenKind enum. Expected to be user facing. {Locked=\"<'#infinity'>\"}",

    "tokenKind_keywordHashNan": "keyword <'#nan'>",
    "_tokenKind_keywordHashNan.comment": "The localized representation of a tokenKind enum. Expected to be user facing. {Locked=\"<'#nan'>\"}",

    "tokenKind_keywordHashSections": "keyword <'#sections'>",
    "_tokenKind_keywordHashSections.comment": "The localized representation of a tokenKind enum. Expected to be user facing. {Locked=\"<'#sections'>\"}",

    "tokenKind_keywordHashShared": "keyword <'#shared'>",
    "_tokenKind_keywordHashShared.comment": "The localized representation of a tokenKind enum. Expected to be user facing. {Locked=\"<'#shared'>\"}",

    "tokenKind_keywordHashTable": "keyword <'#table'>",
    "_tokenKind_keywordHashTable.comment": "The localized representation of a tokenKind enum. Expected to be user facing. {Locked=\"<'#table'>\"}",

    "tokenKind_keywordHashTime": "keyword <'#time'>",
    "_tokenKind_keywordHashTime.comment": "The localized representation of a tokenKind enum. Expected to be user facing. {Locked=\"<'#time'>\"}",

    "tokenKind_keywordIf": "keyword <'if'>",
    "_tokenKind_keywordIf.comment": "The localized representation of a tokenKind enum. Expected to be user facing. {Locked=\"<'if'>\"}",

    "tokenKind_keywordIn": "keyword <'in'>",
    "_tokenKind_keywordIn.comment": "The localized representation of a tokenKind enum. Expected to be user facing. {Locked=\"<'in'>\"}",

    "tokenKind_keywordIs": "keyword <'is'>",
    "_tokenKind_keywordIs.comment": "The localized representation of a tokenKind enum. Expected to be user facing. {Locked=\"<'is'>\"}",

    "tokenKind_keywordLet": "keyword <'let'>",
    "_tokenKind_keywordLet.comment": "The localized representation of a tokenKind enum. Expected to be user facing. {Locked=\"<'let'>\"}",

    "tokenKind_keywordMeta": "keyword <'meta'>",
    "_tokenKind_keywordMeta.comment": "The localized representation of a tokenKind enum. Expected to be user facing. {Locked=\"<'meta'>\"}",

    "tokenKind_keywordNot": "keyword <'not'>",
    "_tokenKind_keywordNot.comment": "The localized representation of a tokenKind enum. Expected to be user facing. {Locked=\"<'not'>\"}",

    "tokenKind_keywordOr": "keyword <'or'>",
    "_tokenKind_keywordOr.comment": "The localized representation of a tokenKind enum. Expected to be user facing. {Locked=\"<'or'>\"}",

    "tokenKind_keywordOtherwise": "keyword <'otherwise'>",
    "_tokenKind_keywordOtherwise.comment": "The localized representation of a tokenKind enum. Expected to be user facing. {Locked=\"<'otherwise'>\"}",

    "tokenKind_keywordSection": "keyword <'section'>",
    "_tokenKind_keywordSection.comment": "The localized representation of a tokenKind enum. Expected to be user facing. {Locked=\"<'section'>\"}",

    "tokenKind_keywordShared": "keyword <'shared'>",
    "_tokenKind_keywordShared.comment": "The localized representation of a tokenKind enum. Expected to be user facing. {Locked=\"<'shared'>\"}",

    "tokenKind_keywordThen": "keyword <'then'>",
    "_tokenKind_keywordThen.comment": "The localized representation of a tokenKind enum. Expected to be user facing. {Locked=\"<'then'>\"}",

    "tokenKind_keywordTrue": "keyword <'true'>",
    "_tokenKind_keywordTrue.comment": "The localized representation of a tokenKind enum. Expected to be user facing. {Locked=\"<'true'>\"}",

    "tokenKind_keywordTry": "keyword <'try'>",
    "_tokenKind_keywordTry.comment": "The localized representation of a tokenKind enum. Expected to be user facing. {Locked=\"<'try'>\"}",

    "tokenKind_keywordType": "keyword <'type'>",
    "_tokenKind_keywordType.comment": "The localized representation of a tokenKind enum. Expected to be user facing. {Locked=\"<'type'>\"}",

    "tokenKind_leftBrace": "left brace <'{'>",
    "_tokenKind_leftBrace.comment": "The localized representation of a tokenKind enum. Expected to be user facing. {Locked=\"<'{'>\"}",

    "tokenKind_leftBracket": "left bracket <'['>",
    "_tokenKind_leftBracket.comment": "The localized representation of a tokenKind enum. Expected to be user facing. {Locked=\"<'['>\"}",

    "tokenKind_leftParenthesis": "left parenthesis <'('>",
    "_tokenKind_leftParenthesis.comment": "The localized representation of a tokenKind enum. Expected to be user facing. {Locked=\"<'('>\"}",

    "tokenKind_lessThan": "less than operator ('<')",
    "_tokenKind_lessThan.comment": "The localized representation of a tokenKind enum. Expected to be user facing. {Locked=\"('<')\"}",

    "tokenKind_lessThanEqualTo": "less than or equal to operator ('<=')",
    "_tokenKind_lessThanEqualTo.comment": "The localized representation of a tokenKind enum. Expected to be user facing. {Locked=\"('<=')\"}",

    "tokenKind_minus": "minus <'-'>",
    "_tokenKind_minus.comment": "The localized representation of a tokenKind enum. Expected to be user facing. {Locked=\"<'-'>\"}",

    "tokenKind_nullCoalescingOperator": "null coalescing operator <'??'>",
    "_tokenKind_nullCoalescing.comment": "The localized representation of a tokenKind enum. Expected to be user facing. {Locked=\"<'??'>\"}",

    "tokenKind_notEqual": "not equal to operator ('<>')",
    "_tokenKind_notEqual.comment": "The localized representation of a tokenKind enum. Expected to be user facing. {Locked=\"('<>')\"}",

    "tokenKind_nullLiteral": "<'null'>",
    "_tokenKind_nullLiteral.comment": "The localized representation of a tokenKind enum. Expected to be user facing. {Locked=\"<'null'>\"}",

    "tokenKind_numericLiteral": "numeric literal",
<<<<<<< HEAD
    "tokenKind_numericLiteral.comment": "The localized representation of a tokenKind enum. Expected to be user facing.",
=======
    "_tokenKind_numericLiteral.comment": "The localized representation of a tokenKind enum. Expected to be user facing.",
>>>>>>> 9c05e76f

    "tokenKind_plus": "addition operator <'+'>",
    "_tokenKind_plus.comment": "The localized representation of a tokenKind enum. Expected to be user facing. {Locked=\"<'+'>\"}",

    "tokenKind_questionMark": "question mark <'?'>",
    "_tokenKind_questionMark.comment": "The localized representation of a tokenKind enum. Expected to be user facing. {Locked=\"<'?'>\"}",

    "tokenKind_rightBrace": "right brace <'}'>",
    "_tokenKind_rightBrace.comment": "The localized representation of a tokenKind enum. Expected to be user facing. {Locked=\"<'}'>\"}",

    "tokenKind_rightBracket": "right bracket <']'>",
    "_tokenKind_rightBracket.comment": "The localized representation of a tokenKind enum. Expected to be user facing. {Locked=\"<']'>\"}",

    "tokenKind_rightParenthesis": "right parenthesis <')'>",
    "_tokenKind_rightParenthesis.comment": "The localized representation of a tokenKind enum. Expected to be user facing. {Locked=\"<')'>\"}",

    "tokenKind_semicolon": "semicolon <';'>",
    "_tokenKind_semicolon.comment": "The localized representation of a tokenKind enum. Expected to be user facing. {Locked=\"<';'>\"}",

    "tokenKind_textLiteral": "text",
    "_tokenKind_textLiteral.comment": "The localized representation of a tokenKind enum. Expected to be user facing."
}<|MERGE_RESOLUTION|>--- conflicted
+++ resolved
@@ -270,11 +270,7 @@
     "_tokenKind_nullLiteral.comment": "The localized representation of a tokenKind enum. Expected to be user facing. {Locked=\"<'null'>\"}",
 
     "tokenKind_numericLiteral": "numeric literal",
-<<<<<<< HEAD
-    "tokenKind_numericLiteral.comment": "The localized representation of a tokenKind enum. Expected to be user facing.",
-=======
     "_tokenKind_numericLiteral.comment": "The localized representation of a tokenKind enum. Expected to be user facing.",
->>>>>>> 9c05e76f
 
     "tokenKind_plus": "addition operator <'+'>",
     "_tokenKind_plus.comment": "The localized representation of a tokenKind enum. Expected to be user facing. {Locked=\"<'+'>\"}",
