{
  "error_common_invariantError_1_details": "Invanterror: {invariantBroken} - {details}",
  "error_common_invariantError_2_noDetails": "Invanterror: {invariantBroken}",
  "error_common_unknown": "Terjadi kesalahan yang tidak diketahui, innerError: {innerError}",
  "error_lex_badLineNumber_1_greaterThanNumLines": "lineNumber lebih besar dari atau sama dengan jumlah baris",
  "error_lex_badLineNumber_2_lessThanZero": "lineNumber kurang dari atau sama dengan 0",
  "error_lex_badRange_1_lineNumberEnd_greaterThanLineLength": "end.lineCodeUnit lebih tinggi dari panjang baris",
  "error_lex_badRange_2_lineNumberEnd_greaterThanLineNumbers": "end.lineNumber lebih tinggi dari jumlah baris Status",
  "error_lex_badRange_3_lineNumberStart_greaterThanLineLength": "start.lineCodeUnit lebih tinggi dari panjang baris",
  "error_lex_badRange_4_lineNumberStart_greaterThanLineNumberEnd": "start.lineNumber lebih besar dari end.lineNumber",
  "error_lex_badRange_5_lineNumberStart_greaterThanNumLines": "start.lineNumber lebih tinggi dari jumlah baris Negara Bagian",
  "error_lex_badRange_6_lineNumberStart_lessThanZero": "start.lineNumber kurang dari 0",
  "error_lex_badRange_7_sameLine_codeUnitStartGreaterThanCodeUnitEnd": "Awal dan akhir berbagi baris yang sama, tetapi start.lineCodeUnit lebih tinggi dari end.lineCodeUnit",
  "error_lex_badState": "Lexer mengalami kesalahan saat terakhir dijalankan. Berikan umpan lebih banyak teks pada lexer atau tinjau kesalahan sebelumnya.",
  "error_lex_endOfStream": "Lexer mencapai akhir aliran",
  "error_lex_endOfStreamPartwayRead": "Saat mencoba membaca token, aliran dokumen berakhir sebagian",
  "error_lex_expectedKind_1_hex": "Literal heksadesimal yang diharapkan",
  "error_lex_expectedKind_2_keywordOrIdentifier": "Kata kunci atau pengidentifikasi yang diharapkan",
  "error_lex_expectedKind_3_numeric": "Literal numerik yang diharapkan",
  "error_lex_lineMap": "Kesalahan pada baris: {lineNumbers}",
  "error_lex_unexpectedRead": "Pembacaan tak terduga selama tokenisasi",
  "error_lex_unterminatedMultilineToken_1_comment": "Komentar multibaris tidak diakhiri",
  "error_lex_unterminatedMultilineToken_2_quotedIdentifier": "Pengidentifikasi kutipan tidak diakhiri",
  "error_lex_unterminatedMultilineToken_3_string": "String tidak diakhiri",
  "error_parse_csvContinuation_1_danglingComma": "Apakah Anda meninggalkan koma terakhir?",
  "error_parse_csvContinuation_2_letExpression": "Koma tidak dapat memproses 'in'",
  "error_parse_expectAnyTokenKind_1_other": "Diharapkan menemukan salah satu dari berikut, tetapi {foundTokenKind} ditemukan sebagai gantinya: {expectedAnyTokenKinds}",
  "error_parse_expectAnyTokenKind_2_endOfStream": "Diharapkan menemukan salah satu dari berikut ini, tetapi akhir aliran tercapai sebagai gantinya: {expectedAnyTokenKinds}",
  "error_parse_expectGeneralizedIdentifier_1_other": "Diharapkan menemukan pengidentifikasi umum",
  "error_parse_expectGeneralizedIdentifier_2_endOfStream": "Diharapkan menemukan pengidentifikasi umum tetapi akhir aliran telah tercapai terlebih dahulu",
  "error_parse_expectTokenKind_1_other": "Diharapkan menemukan {expectedTokenKind}, tetapi {foundTokenKind} ditemukan sebagai gantinya",
  "error_parse_expectTokenKind_2_endOfStream": "Diharapkan menemukan {expectedTokenKind}, tetapi akhir aliran telah tercapai sebagai gantinya",
  "error_parse_invalidPrimitiveType": "Diharapkan menemukan literal primitif, tetapi {foundTokenKind} ditemukan sebagai gantinya",
  "error_parse_requiredParameterAfterOptional": "Anda tidak dapat memiliki parameter non-opsional setelah parameter opsional",
  "error_parse_unterminated_bracket": "Kurung siku tidak diakhiri",
  "error_parse_unterminated_parenthesis": "Tanda kurung tidak diakhiri",
  "error_parse_unusedTokens": "Penguraian selesai tetapi token lainnya tetap ada",
  "tokenKind_ampersand": "ampersan <'&'>",
  "tokenKind_asterisk": "tanda bintang <'*'>",
  "tokenKind_atSign": "tanda at <'@'>",
  "tokenKind_bang": "tanda seru <'!'>",
  "tokenKind_comma": "koma <','>",
  "tokenKind_division": "operator pembagian <'/'>",
  "tokenKind_dotDot": "titik titik <'..'>",
  "tokenKind_ellipsis": "elipsis <'...'>",
  "tokenKind_equal": "operator sama dengan <'='>",
  "tokenKind_fatArrow": "masuk ke ('=>')",
  "tokenKind_greaterThan": "operator lebih dari ('>')",
  "tokenKind_greaterThanEqualTo": "operator lebih dari atau sama dengan ('>=')",
  "tokenKind_hexLiteral": "literal heksadesimal",
  "tokenKind_identifier": "pengidentifikasi",
  "tokenKind_keywordAnd": "kata kunci <'and'>",
  "tokenKind_keywordAs": "kata kunci <'as'>",
  "tokenKind_keywordEach": "kata kunci <'each'>",
  "tokenKind_keywordElse": "kata kunci <'else'>",
  "tokenKind_keywordError": "kata kunci <'error'>",
  "tokenKind_keywordFalse": "kata kunci <'false'>",
  "tokenKind_keywordHashBinary": "kata kunci <'#binary'>",
  "tokenKind_keywordHashDate": "kata kunci <'#date'>",
  "tokenKind_keywordHashDateTime": "kata kunci <'#datetime'>",
  "tokenKind_keywordHashDateTimeZone": "kata kunci <'#datetimezone'>",
  "tokenKind_keywordHashDuration": "kata kunci <'#duration'>",
  "tokenKind_keywordHashInfinity": "kata kunci <'#infinity'>",
  "tokenKind_keywordHashNan": "kata kunci <'#nan'>",
  "tokenKind_keywordHashSections": "kata kunci <'#sections'>",
  "tokenKind_keywordHashShared": "kata kunci <'#shared'>",
  "tokenKind_keywordHashTable": "kata kunci <'#table'>",
  "tokenKind_keywordHashTime": "kata kunci <'#time'>",
  "tokenKind_keywordIf": "kata kunci <'if'>",
  "tokenKind_keywordIn": "kata kunci <'in'>",
  "tokenKind_keywordIs": "kata kunci <'is'>",
  "tokenKind_keywordLet": "kata kunci <'let'>",
  "tokenKind_keywordMeta": "kata kunci <'meta'>",
  "tokenKind_keywordNot": "kata kunci <'not'>",
  "tokenKind_keywordOr": "kata kunci <'or'>",
  "tokenKind_keywordOtherwise": "kata kunci <'otherwise'>",
  "tokenKind_keywordSection": "kata kunci <'section'>",
  "tokenKind_keywordShared": "kata kunci <'shared'>",
  "tokenKind_keywordThen": "kata kunci <'then'>",
  "tokenKind_keywordTrue": "kata kunci <'true'>",
  "tokenKind_keywordTry": "kata kunci <'try'>",
  "tokenKind_keywordType": "kata kunci <'type'>",
  "tokenKind_leftBrace": "kurung kurawal kiri <'{'>",
  "tokenKind_leftBracket": "kurung siku kiri <'['>",
  "tokenKind_leftParenthesis": "kurung kiri <'('>",
  "tokenKind_lessThan": "operator kurang dari ('<')",
  "tokenKind_lessThanEqualTo": "operator kurang dari atau sama dengan ('<=')",
  "tokenKind_minus": "tanda kurang <'-'>",
<<<<<<< HEAD
  "tokenKind_nullCoalescing": "penggabungan null <'??'>",
=======
  "tokenKind_nullCoalescingOperator": "operator penggabungan null <'??'>",
>>>>>>> e58f4c4c
  "tokenKind_notEqual": "operator tidak sama dengan ('<>')",
  "tokenKind_nullLiteral": "<'null'>",
  "tokenKind_numericLiteral": "literal numerik",
  "tokenKind_plus": "operator tambahan <'+'>",
  "tokenKind_questionMark": "tanda tanya <'?'>",
  "tokenKind_rightBrace": "kurung kurawal kanan <'}'>",
  "tokenKind_rightBracket": "kurung siku kanan <']'>",
  "tokenKind_rightParenthesis": "kurung kanan <')'>",
  "tokenKind_semicolon": "titik koma <';'>",
  "tokenKind_textLiteral": "teks"
}<|MERGE_RESOLUTION|>--- conflicted
+++ resolved
@@ -86,11 +86,7 @@
   "tokenKind_lessThan": "operator kurang dari ('<')",
   "tokenKind_lessThanEqualTo": "operator kurang dari atau sama dengan ('<=')",
   "tokenKind_minus": "tanda kurang <'-'>",
-<<<<<<< HEAD
-  "tokenKind_nullCoalescing": "penggabungan null <'??'>",
-=======
   "tokenKind_nullCoalescingOperator": "operator penggabungan null <'??'>",
->>>>>>> e58f4c4c
   "tokenKind_notEqual": "operator tidak sama dengan ('<>')",
   "tokenKind_nullLiteral": "<'null'>",
   "tokenKind_numericLiteral": "literal numerik",
