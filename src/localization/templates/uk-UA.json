--- conflicted
+++ resolved
@@ -86,11 +86,7 @@
   "tokenKind_lessThan": "оператора \"менше\" ('<')",
   "tokenKind_lessThanEqualTo": "оператор \"менше або дорівнює\" ('<=')",
   "tokenKind_minus": "мінус <'-'>",
-<<<<<<< HEAD
-  "tokenKind_nullCoalescing": "Об’єднання Null-значень <'??'>",
-=======
   "tokenKind_nullCoalescingOperator": "Оператор об’єднання Null-значень <'??'>",
->>>>>>> e58f4c4c
   "tokenKind_notEqual": "оператор \"не дорівнює\" ('<>')",
   "tokenKind_nullLiteral": "<'null'>",
   "tokenKind_numericLiteral": "числовий літерал",
