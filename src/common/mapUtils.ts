--- conflicted
+++ resolved
@@ -3,7 +3,6 @@
 
 import { Assert } from ".";
 
-<<<<<<< HEAD
 export function expectGet<K, V>(map: Map<K, V>, key: K): V {
     const maybeValue: V | undefined = map.get(key);
     Assert.isDefined(maybeValue, `key not found in given map`, { key });
@@ -12,9 +11,6 @@
 }
 
 export function isEqualMap<K, V>(
-=======
-export function equalMaps<K, V>(
->>>>>>> 1eeeef3e
     left: Map<K, V>,
     right: Map<K, V>,
     valueCmpFn: (left: V, right: V) => boolean,
