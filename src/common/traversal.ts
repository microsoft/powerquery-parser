// Copyright (c) Microsoft Corporation.
// Licensed under the MIT license.

<<<<<<< HEAD
import { CommonError, isNever, Option, Result, ResultKind } from ".";
import { Ast, NodeIdMap, NodeIdMapUtils, ParserContext } from "../parser";
=======
import { CommonError, isNever, Option, Result } from ".";
import { Ast, NodeIdMap, NodeIdMapUtils, ParserContext } from "../parser";
import { ResultUtils } from "./result";
>>>>>>> 08fb79f8

export type TriedTraverse<ResultType> = Result<ResultType, CommonError.CommonError>;

export type TVisitNodeFn<State, ResultType, Node, Return> = (state: State & IState<ResultType>, node: Node) => Return;

export type TVisitChildNodeFn<State, ResultType, Node, Return> = (
    state: State & IState<ResultType>,
    parent: Node,
    node: Node,
) => Return;

export type TEarlyExitFn<State, ResultType, Node> = TVisitNodeFn<State, ResultType, Node, boolean>;

export type TExpandNodesFn<State, ResultType, Node, NodesById> = (
    state: State & IState<ResultType>,
    node: Node,
    collection: NodesById,
) => ReadonlyArray<Node>;

export const enum VisitNodeStrategy {
    BreadthFirst = "BreadthFirst",
    DepthFirst = "DepthFirst",
}

export interface IState<T> {
    result: T;
}

// sets Node and NodesById for tryTraverse
export function tryTraverseAst<State, ResultType>(
    state: State & IState<ResultType>,
    nodeIdMapCollection: NodeIdMap.Collection,
    root: Ast.TNode,
    strategy: VisitNodeStrategy,
    visitNodeFn: TVisitNodeFn<State, ResultType, Ast.TNode, void>,
    expandNodesFn: TExpandNodesFn<State, ResultType, Ast.TNode, NodeIdMap.Collection>,
    maybeEarlyExitFn: Option<TEarlyExitFn<State, ResultType, Ast.TNode>>,
): TriedTraverse<ResultType> {
    return tryTraverse<State, ResultType, Ast.TNode, NodeIdMap.Collection>(
        state,
        nodeIdMapCollection,
        root,
        strategy,
        visitNodeFn,
        expandNodesFn,
        maybeEarlyExitFn,
    );
}

// sets Node and NodesById for tryTraverse
export function tryTraverseXor<State, ResultType>(
    state: State & IState<ResultType>,
    nodeIdMapCollection: NodeIdMap.Collection,
    root: NodeIdMap.TXorNode,
    strategy: VisitNodeStrategy,
    visitNodeFn: TVisitNodeFn<State, ResultType, NodeIdMap.TXorNode, void>,
    expandNodesFn: TExpandNodesFn<State, ResultType, NodeIdMap.TXorNode, NodeIdMap.Collection>,
    maybeEarlyExitFn: Option<TEarlyExitFn<State, ResultType, NodeIdMap.TXorNode>>,
): TriedTraverse<ResultType> {
    return tryTraverse<State, ResultType, NodeIdMap.TXorNode, NodeIdMap.Collection>(
        state,
        nodeIdMapCollection,
        root,
        strategy,
        visitNodeFn,
        expandNodesFn,
        maybeEarlyExitFn,
    );
}

export function tryTraverse<State, ResultType, Node, NodesById>(
    state: State & IState<ResultType>,
    nodesById: NodesById,
    root: Node,
    strategy: VisitNodeStrategy,
    visitNodeFn: TVisitNodeFn<State, ResultType, Node, void>,
    expandNodesFn: TExpandNodesFn<State, ResultType, Node, NodesById>,
    maybeEarlyExitFn: Option<TEarlyExitFn<State, ResultType, Node>>,
): TriedTraverse<ResultType> {
    try {
        traverseRecursion<State, ResultType, Node, NodesById>(
            state,
            nodesById,
            root,
            strategy,
            visitNodeFn,
            expandNodesFn,
            maybeEarlyExitFn,
        );
        return ResultUtils.okFactory(state.result);
    } catch (e) {
        return ResultUtils.errFactory(CommonError.ensureCommonError(e));
    }
}

// a TExpandNodesFn usable by tryTraverseAst which visits all nodes.
export function expectExpandAllAstChildren<State, ResultType>(
    _state: State & IState<ResultType>,
    astNode: Ast.TNode,
    nodeIdMapCollection: NodeIdMap.Collection,
): ReadonlyArray<Ast.TNode> {
    const maybeChildIds: Option<ReadonlyArray<number>> = nodeIdMapCollection.childIdsById.get(astNode.id);

    if (maybeChildIds) {
        const childIds: ReadonlyArray<number> = maybeChildIds;
        return childIds.map(nodeId => NodeIdMapUtils.expectAstNode(nodeIdMapCollection.astNodeById, nodeId));
    } else {
        return [];
    }
}

// a TExpandNodesFn usable by tryTraverseXor which visits all nodes.
export function expectExpandAllXorChildren<State, ResultType>(
    _state: State & IState<ResultType>,
    xorNode: NodeIdMap.TXorNode,
    nodeIdMapCollection: NodeIdMap.Collection,
): ReadonlyArray<NodeIdMap.TXorNode> {
    switch (xorNode.kind) {
        case NodeIdMap.XorNodeKind.Ast: {
            const astNode: Ast.TNode = xorNode.node;
            return expectExpandAllAstChildren(_state, astNode, nodeIdMapCollection).map(childAstNode => {
                return {
                    kind: NodeIdMap.XorNodeKind.Ast,
                    node: childAstNode,
                };
            });
        }
        case NodeIdMap.XorNodeKind.Context: {
            const result: NodeIdMap.TXorNode[] = [];
            const contextNode: ParserContext.Node = xorNode.node;
            const maybeChildIds: Option<ReadonlyArray<number>> = nodeIdMapCollection.childIdsById.get(contextNode.id);

            if (maybeChildIds !== undefined) {
                const childIds: ReadonlyArray<number> = maybeChildIds;
                for (const childId of childIds) {
                    const maybeAstChild: Option<Ast.TNode> = nodeIdMapCollection.astNodeById.get(childId);
                    if (maybeAstChild) {
                        const astChild: Ast.TNode = maybeAstChild;
                        result.push({
                            kind: NodeIdMap.XorNodeKind.Ast,
                            node: astChild,
                        });
                        continue;
                    }

                    const maybeContextChild: Option<ParserContext.Node> = nodeIdMapCollection.contextNodeById.get(
                        childId,
                    );
                    if (maybeContextChild) {
                        const contextChild: ParserContext.Node = maybeContextChild;
                        result.push({
                            kind: NodeIdMap.XorNodeKind.Context,
                            node: contextChild,
                        });
                        continue;
                    }

                    const details: {} = { nodeId: childId };
                    throw new CommonError.InvariantError(
                        `nodeId should be found in either astNodesById or contextNodesById`,
                        details,
                    );
                }
            }

            return result;
        }
        default:
            throw isNever(xorNode);
    }
}

// Returns the TXorNode's parent if one exists.
export function maybeExpandXorParent<T>(
    _state: T,
    xorNode: NodeIdMap.TXorNode,
    nodeIdMapCollection: NodeIdMap.Collection,
): ReadonlyArray<NodeIdMap.TXorNode> {
    const maybeParent: Option<NodeIdMap.TXorNode> = NodeIdMapUtils.maybeParentXorNode(
        nodeIdMapCollection,
        xorNode.node.id,
    );
    return maybeParent !== undefined ? [maybeParent] : [];
}

function traverseRecursion<State, ResultType, Node, NodesById>(
    state: State & IState<ResultType>,
    nodesById: NodesById,
    node: Node,
    strategy: VisitNodeStrategy,
    visitNodeFn: TVisitNodeFn<State, ResultType, Node, void>,
    expandNodesFn: TExpandNodesFn<State, ResultType, Node, NodesById>,
    maybeEarlyExitFn: Option<TEarlyExitFn<State, ResultType, Node>>,
): void {
    if (maybeEarlyExitFn && maybeEarlyExitFn(state, node)) {
        return;
    } else if (strategy === VisitNodeStrategy.BreadthFirst) {
        visitNodeFn(state, node);
    }

    for (const child of expandNodesFn(state, node, nodesById)) {
        traverseRecursion(state, nodesById, child, strategy, visitNodeFn, expandNodesFn, maybeEarlyExitFn);
    }

    if (strategy === VisitNodeStrategy.DepthFirst) {
        visitNodeFn(state, node);
    }
}<|MERGE_RESOLUTION|>--- conflicted
+++ resolved
@@ -1,14 +1,9 @@
 // Copyright (c) Microsoft Corporation.
 // Licensed under the MIT license.
 
-<<<<<<< HEAD
-import { CommonError, isNever, Option, Result, ResultKind } from ".";
-import { Ast, NodeIdMap, NodeIdMapUtils, ParserContext } from "../parser";
-=======
 import { CommonError, isNever, Option, Result } from ".";
 import { Ast, NodeIdMap, NodeIdMapUtils, ParserContext } from "../parser";
 import { ResultUtils } from "./result";
->>>>>>> 08fb79f8
 
 export type TriedTraverse<ResultType> = Result<ResultType, CommonError.CommonError>;
 
