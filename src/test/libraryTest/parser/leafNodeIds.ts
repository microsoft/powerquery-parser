// Copyright (c) Microsoft Corporation.
// Licensed under the MIT license.

import { expect } from "chai";
import "mocha";
import { IParserStateUtils } from "../../../parser";
import { DefaultSettings } from "../../../settings";
<<<<<<< HEAD
import { LexParseOk } from "../../../task";
import { expectLexParseOk } from "../../common";
=======
import { TestAssertUtils } from "../../testUtils";
>>>>>>> b83f27b9

describe("Parser.Children", () => {
    it(`let x = foo(){0} in x`, () => {
        const text: string = `let x = foo(){0} in x`;
        const expected: ReadonlyArray<number> = [2, 6, 7, 12, 15, 17, 19, 22, 23, 24, 28];
<<<<<<< HEAD
        const lexParseOk: LexParseOk = expectLexParseOk(DefaultSettings, text, IParserStateUtils.stateFactory);
        const actual: ReadonlyArray<number> = lexParseOk.state.contextState.leafNodeIds;
=======
        const actual: ReadonlyArray<number> = TestAssertUtils.assertLexParseOk(DefaultSettings, text).state.contextState
            .leafNodeIds;
>>>>>>> b83f27b9
        expect(expected).to.have.members(actual);
    });
});<|MERGE_RESOLUTION|>--- conflicted
+++ resolved
@@ -5,24 +5,19 @@
 import "mocha";
 import { IParserStateUtils } from "../../../parser";
 import { DefaultSettings } from "../../../settings";
-<<<<<<< HEAD
 import { LexParseOk } from "../../../task";
-import { expectLexParseOk } from "../../common";
-=======
 import { TestAssertUtils } from "../../testUtils";
->>>>>>> b83f27b9
 
 describe("Parser.Children", () => {
     it(`let x = foo(){0} in x`, () => {
         const text: string = `let x = foo(){0} in x`;
         const expected: ReadonlyArray<number> = [2, 6, 7, 12, 15, 17, 19, 22, 23, 24, 28];
-<<<<<<< HEAD
-        const lexParseOk: LexParseOk = expectLexParseOk(DefaultSettings, text, IParserStateUtils.stateFactory);
+        const lexParseOk: LexParseOk = TestAssertUtils.assertLexParseOk(
+            DefaultSettings,
+            text,
+            IParserStateUtils.stateFactory,
+        );
         const actual: ReadonlyArray<number> = lexParseOk.state.contextState.leafNodeIds;
-=======
-        const actual: ReadonlyArray<number> = TestAssertUtils.assertLexParseOk(DefaultSettings, text).state.contextState
-            .leafNodeIds;
->>>>>>> b83f27b9
         expect(expected).to.have.members(actual);
     });
 });