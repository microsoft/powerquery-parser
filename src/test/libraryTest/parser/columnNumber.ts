--- conflicted
+++ resolved
@@ -9,17 +9,12 @@
 import { DefaultSettings } from "../../../settings";
 import { TestAssertUtils } from "../../testUtils";
 
-<<<<<<< HEAD
-function expectExpectedTokenKindError(text: string): ParseError.ExpectedTokenKindError {
-    const error: ParseError.ParseError<IParserState> = expectParseErr(
+function assertExpectedTokenKindError(text: string): ParseError.ExpectedTokenKindError {
+    const error: ParseError.ParseError<IParserState> = TestAssertUtils.assertParseErr(
         DefaultSettings,
         text,
         IParserStateUtils.stateFactory,
     );
-=======
-function assertExpectedTokenKindError(text: string): ParseError.ExpectedTokenKindError {
-    const error: ParseError.ParseError<IParserState> = TestAssertUtils.assertParseErr(DefaultSettings, text);
->>>>>>> b83f27b9
     const innerError: ParseError.TInnerParseError = error.innerError;
 
     if (!(innerError instanceof ParseError.ExpectedTokenKindError)) {
