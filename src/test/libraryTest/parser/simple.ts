--- conflicted
+++ resolved
@@ -6,12 +6,7 @@
 import { Task } from "../../..";
 import { Assert, Traverse } from "../../../common";
 import { Ast, Constant } from "../../../language";
-<<<<<<< HEAD
 import { Templates } from "../../../localization";
-import { IParser, IParserState, IParserStateUtils } from "../../../parser";
-=======
-import { DefaultTemplates } from "../../../localization";
->>>>>>> add4e0d1
 import { RecursiveDescentParser } from "../../../parser/parsers";
 import { DefaultSettings, Settings } from "../../../settings";
 import { TestAssertUtils } from "../../testUtils";
