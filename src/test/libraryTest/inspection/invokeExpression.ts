--- conflicted
+++ resolved
@@ -34,43 +34,28 @@
     return triedInspect.value;
 }
 
-<<<<<<< HEAD
-function expectParseOkInvokeExpressionOk(
+function assertParseOkInvokeExpressionOk(
     settings: LexSettings & ParseSettings<IParserState>,
     text: string,
     position: Position,
 ): InvokeExpression | undefined {
-    const parseOk: ParseOk = expectParseOk(settings, text, IParserStateUtils.stateFactory);
+    const parseOk: ParseOk = TestAssertUtils.assertParseOk(settings, text, IParserStateUtils.stateFactory);
     const contextState: ParseContext.State = parseOk.state.contextState;
-    return expectInvokeExpressionOk(settings, contextState.nodeIdMapCollection, contextState.leafNodeIds, position);
+    return assertInvokeExpressionOk(settings, contextState.nodeIdMapCollection, contextState.leafNodeIds, position);
 }
 
-function expectParseErrInvokeExpressionOk(
+function assertParseErrInvokeExpressionOk(
     settings: LexSettings & ParseSettings<IParserState>,
     text: string,
     position: Position,
 ): InvokeExpression | undefined {
-    const parseError: ParseError.ParseError = expectParseErr(settings, text, IParserStateUtils.stateFactory);
+    const parseError: ParseError.ParseError = TestAssertUtils.assertParseErr(
+        settings,
+        text,
+        IParserStateUtils.stateFactory,
+    );
     const contextState: ParseContext.State = parseError.state.contextState;
-    return expectInvokeExpressionOk(settings, contextState.nodeIdMapCollection, contextState.leafNodeIds, position);
-=======
-function assertParseOkInvokeExpressionOk<S extends IParserState = IParserState>(
-    settings: LexSettings & ParseSettings<S>,
-    text: string,
-    position: Position,
-): InvokeExpression | undefined {
-    const contextState: ParseContext.State = TestAssertUtils.assertParseOk(settings, text).state.contextState;
     return assertInvokeExpressionOk(settings, contextState.nodeIdMapCollection, contextState.leafNodeIds, position);
-}
-
-function assertParseErrInvokeExpressionOk<S extends IParserState = IParserState>(
-    settings: LexSettings & ParseSettings<S>,
-    text: string,
-    position: Position,
-): InvokeExpression | undefined {
-    const contextState: ParseContext.State = TestAssertUtils.assertParseErr(settings, text).state.contextState;
-    return assertInvokeExpressionOk(settings, contextState.nodeIdMapCollection, contextState.leafNodeIds, position);
->>>>>>> b83f27b9
 }
 
 describe(`subset Inspection - InvokeExpression`, () => {
