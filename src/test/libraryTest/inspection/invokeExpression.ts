--- conflicted
+++ resolved
@@ -19,12 +19,8 @@
 ): undefined | InspectedInvokeExpression {
     const maybeActiveNode: undefined | ActiveNode = ActiveNodeUtils.maybeActiveNode(
         nodeIdMapCollection,
-<<<<<<< HEAD
-        leafNodeIds
-=======
         leafNodeIds,
-        position,
->>>>>>> 6c4a9835
+        position
     );
     if (!(maybeActiveNode !== undefined)) {
         throw new Error(`AssertedFailed: maybeActiveNode !== undefined`);
