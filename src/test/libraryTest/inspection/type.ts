--- conflicted
+++ resolved
@@ -20,15 +20,13 @@
 import { CommonSettings, DefaultSettings } from "../../../settings";
 import { TestAssertUtils } from "../../testUtils";
 
-<<<<<<< HEAD
-function expectParseOkNodeTypeEqual(text: string, expected: Type.TType): void {
-    const lexParseOk: Task.LexParseOk = expectLexParseOk(DefaultSettings, text, IParserStateUtils.stateFactory);
-    const actual: Type.TType = expectParseNodeOk(
-=======
 function assertParseOkNodeTypeEqual(text: string, expected: Type.TType): void {
-    const lexParseOk: Task.LexParseOk = TestAssertUtils.assertLexParseOk(DefaultSettings, text);
+    const lexParseOk: Task.LexParseOk = TestAssertUtils.assertLexParseOk(
+        DefaultSettings,
+        text,
+        IParserStateUtils.stateFactory,
+    );
     const actual: Type.TType = assertParseNodeOk(
->>>>>>> b83f27b9
         DefaultSettings,
         lexParseOk.state.contextState.nodeIdMapCollection,
         lexParseOk.state.contextState.leafNodeIds,
@@ -38,17 +36,12 @@
     expect(actual).deep.equal(expected);
 }
 
-<<<<<<< HEAD
-function expectParseErrNodeTypeEqual(text: string, expected: Type.TType): void {
-    const parseErr: ParseError.ParseError<IParserState> = expectParseErr(
+function assertParseErrNodeTypeEqual(text: string, expected: Type.TType): void {
+    const parseErr: ParseError.ParseError<IParserState> = TestAssertUtils.assertParseErr(
         DefaultSettings,
         text,
         IParserStateUtils.stateFactory,
     );
-=======
-function assertParseErrNodeTypeEqual(text: string, expected: Type.TType): void {
-    const parseErr: ParseError.ParseError<IParserState> = TestAssertUtils.assertParseErr(DefaultSettings, text);
->>>>>>> b83f27b9
     const maybeRoot: ParseContext.Node | undefined = parseErr.state.contextState.maybeRoot;
     Assert.isDefined(maybeRoot);
 
@@ -79,19 +72,13 @@
     return triedType.value;
 }
 
-<<<<<<< HEAD
-function expectParseOkScopeTypeEqual(textWithPipe: string, expected: Inspection.ScopeTypeByKey): void {
-    const [textWithoutPipe, position]: [string, Position] = expectTextWithPosition(textWithPipe);
-    const lexParseOk: Task.LexParseOk = expectLexParseOk(
+function assertParseOkScopeTypeEqual(textWithPipe: string, expected: Inspection.ScopeTypeByKey): void {
+    const [textWithoutPipe, position]: [string, Position] = TestAssertUtils.assertTextWithPosition(textWithPipe);
+    const lexParseOk: Task.LexParseOk = TestAssertUtils.assertLexParseOk(
         DefaultSettings,
         textWithoutPipe,
         IParserStateUtils.stateFactory,
     );
-=======
-function assertParseOkScopeTypeEqual(textWithPipe: string, expected: Inspection.ScopeTypeByKey): void {
-    const [textWithoutPipe, position]: [string, Position] = TestAssertUtils.assertTextWithPosition(textWithPipe);
-    const lexParseOk: Task.LexParseOk = TestAssertUtils.assertLexParseOk(DefaultSettings, textWithoutPipe);
->>>>>>> b83f27b9
     const nodeIdMapCollection: NodeIdMap.Collection = lexParseOk.state.contextState.nodeIdMapCollection;
     const leafNodeIds: ReadonlyArray<number> = lexParseOk.state.contextState.leafNodeIds;
 
