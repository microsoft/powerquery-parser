// Copyright (c) Microsoft Corporation.
// Licensed under the MIT license.

import "mocha";
import { Inspection } from "../../..";
import { isNever, ResultUtils } from "../../../common";
import { Position, ScopeItemByKey, ScopeItemKind } from "../../../inspection";
import { ActiveNode, ActiveNodeUtils } from "../../../inspection/activeNode";
import { Ast, IParserState, NodeIdMap, ParseError, ParseOk } from "../../../parser";
import { CommonSettings, DefaultSettings, LexSettings, ParseSettings } from "../../../settings";
import { expectDeepEqual, expectParseErr, expectParseOk, expectTextWithPosition } from "../../common";

export type TAbridgedNodeScopeItem =
    | AbridgedEachScopeItem
    | AbridgedKeyValuePairScopeItem
    | AbridgedParameterScopeItem
    | AbridgedSectionMemberScopeItem
    | AbridgedUndefinedScopeItem;

type AbridgedNodeScope = ReadonlyArray<TAbridgedNodeScopeItem>;

interface IAbridgedNodeScopeItem {
    readonly identifier: string;
    readonly kind: ScopeItemKind;
}

interface AbridgedEachScopeItem extends IAbridgedNodeScopeItem {
    readonly kind: ScopeItemKind.Each;
    readonly eachExpressionNodeId: number;
}

interface AbridgedKeyValuePairScopeItem extends IAbridgedNodeScopeItem {
    readonly kind: ScopeItemKind.KeyValuePair;
    readonly keyNodeId: number;
    readonly maybeValueNodeId: undefined | number;
}

interface AbridgedParameterScopeItem extends IAbridgedNodeScopeItem {
    readonly kind: ScopeItemKind.Parameter;
    readonly nameNodeId: number;
    readonly isNullable: boolean;
    readonly isOptional: boolean;
    readonly maybeType: Ast.PrimitiveTypeConstantKind | undefined;
}

interface AbridgedSectionMemberScopeItem extends IAbridgedNodeScopeItem {
    readonly kind: ScopeItemKind.SectionMember;
    readonly keyNodeId: number;
}

interface AbridgedUndefinedScopeItem extends IAbridgedNodeScopeItem {
    readonly kind: ScopeItemKind.Undefined;
    readonly nodeId: number;
}

function abridgedScopeItemFrom(identifier: string, scopeItem: Inspection.TScopeItem2): TAbridgedNodeScopeItem {
    switch (scopeItem.kind) {
        case ScopeItemKind.Each:
            return {
                identifier,
                kind: scopeItem.kind,
                eachExpressionNodeId: scopeItem.eachExpression.node.id,
            };

        case ScopeItemKind.KeyValuePair:
            return {
                identifier,
                kind: scopeItem.kind,
                keyNodeId: scopeItem.key.id,
                maybeValueNodeId: scopeItem.maybeValue !== undefined ? scopeItem.maybeValue.node.id : undefined,
            };

        case ScopeItemKind.Parameter:
            return {
                identifier,
                kind: scopeItem.kind,
                nameNodeId: scopeItem.name.id,
                isNullable: scopeItem.isNullable,
                isOptional: scopeItem.isOptional,
                maybeType: scopeItem.maybeType,
            };

        case ScopeItemKind.SectionMember:
            return {
                identifier,
                kind: scopeItem.kind,
                keyNodeId: scopeItem.key.id,
            };

        case ScopeItemKind.Undefined:
            return {
                identifier,
                kind: scopeItem.kind,
                nodeId: scopeItem.xorNode.node.id,
            };

        default:
            throw isNever(scopeItem);
    }
}

function actualScopeFactoryFn(scopeItemByKey: ScopeItemByKey): ReadonlyArray<TAbridgedNodeScopeItem> {
    const result: TAbridgedNodeScopeItem[] = [];

    for (const [identifier, scopeItem] of scopeItemByKey.entries()) {
        result.push(abridgedScopeItemFrom(identifier, scopeItem));
    }

    return result;
}

function actualParameterFactoryFn(scopeItemByKey: ScopeItemByKey): ReadonlyArray<AbridgedParameterScopeItem> {
    const result: AbridgedParameterScopeItem[] = [];

    for (const [identifier, scopeItem] of scopeItemByKey.entries()) {
        const abridged: TAbridgedNodeScopeItem = abridgedScopeItemFrom(identifier, scopeItem);
        if (abridged.kind === ScopeItemKind.Parameter) {
            result.push(abridged);
        }
    }

    return result;
}

function expectScopeForNodeOk(
    settings: CommonSettings,
    nodeIdMapCollection: NodeIdMap.Collection,
    leafNodeIds: ReadonlyArray<number>,
    position: Position
): ScopeItemByKey {
    const maybeActiveNode: undefined | ActiveNode = ActiveNodeUtils.maybeActiveNode(
        nodeIdMapCollection,
<<<<<<< HEAD
        leafNodeIds
=======
        leafNodeIds,
        position,
>>>>>>> 6c4a9835
    );
    if (maybeActiveNode === undefined) {
        return new Map();
    }
    const activeNode: ActiveNode = maybeActiveNode;

    const triedScopeInspection: Inspection.TriedScopeForRoot = Inspection.tryScopeForRoot(
        settings,
        nodeIdMapCollection,
        leafNodeIds,
        activeNode.ancestry,
        undefined
    );
    if (!ResultUtils.isOk(triedScopeInspection)) {
        throw new Error(`AssertFailed: ResultUtils.isOk(triedScopeInspection): ${triedScopeInspection.error.message}`);
    }
    return triedScopeInspection.value;
}

export function expectParseOkScopeOk<S = IParserState>(
    settings: LexSettings & ParseSettings<S & IParserState>,
    text: string,
    position: Position
): ScopeItemByKey {
    const parseOk: ParseOk<S> = expectParseOk(settings, text);
    return expectScopeForNodeOk(settings, parseOk.nodeIdMapCollection, parseOk.leafNodeIds, position);
}

export function expectParseErrScopeOk<S = IParserState>(
    settings: LexSettings & ParseSettings<S & IParserState>,
    text: string,
    position: Position
): ScopeItemByKey {
    const parseError: ParseError.ParseError<S> = expectParseErr(settings, text);
    return expectScopeForNodeOk(
        settings,
        parseError.state.contextState.nodeIdMapCollection,
        parseError.state.contextState.leafNodeIds,
        position
    );
}

describe(`subset Inspection - Scope - Identifier`, () => {
    describe(`Scope`, () => {
        describe(`${Ast.NodeKind.EachExpression} (Ast)`, () => {
            it(`|each 1`, () => {
                const [text, position]: [string, Inspection.Position] = expectTextWithPosition(`|each 1`);
                const expected: ReadonlyArray<TAbridgedNodeScopeItem> = [];
                expectDeepEqual(expectParseOkScopeOk(DefaultSettings, text, position), expected, actualScopeFactoryFn);
            });

            it(`each| 1`, () => {
                const [text, position]: [string, Inspection.Position] = expectTextWithPosition(`each| 1`);
                const expected: AbridgedNodeScope = [];
                expectDeepEqual(expectParseOkScopeOk(DefaultSettings, text, position), expected, actualScopeFactoryFn);
            });

            it(`each |1`, () => {
                const [text, position]: [string, Inspection.Position] = expectTextWithPosition(`each |1`);
                const expected: AbridgedNodeScope = [
                    {
                        identifier: "_",
                        kind: ScopeItemKind.Each,
                        eachExpressionNodeId: 1,
                    },
                ];
                expectDeepEqual(expectParseOkScopeOk(DefaultSettings, text, position), expected, actualScopeFactoryFn);
            });

            it(`each 1|`, () => {
                const [text, position]: [string, Inspection.Position] = expectTextWithPosition(`each 1|`);
                const expected: AbridgedNodeScope = [
                    {
                        identifier: "_",
                        kind: ScopeItemKind.Each,
                        eachExpressionNodeId: 1,
                    },
                ];
                expectDeepEqual(expectParseOkScopeOk(DefaultSettings, text, position), expected, actualScopeFactoryFn);
            });

            it(`each each 1|`, () => {
                const [text, position]: [string, Inspection.Position] = expectTextWithPosition(`each each 1|`);
                const expected: AbridgedNodeScope = [
                    {
                        identifier: "_",
                        kind: ScopeItemKind.Each,
                        eachExpressionNodeId: 3,
                    },
                ];
                expectDeepEqual(expectParseOkScopeOk(DefaultSettings, text, position), expected, actualScopeFactoryFn);
            });
        });

        describe(`${Ast.NodeKind.EachExpression} (ParserContext)`, () => {
            it(`each|`, () => {
                const [text, position]: [string, Inspection.Position] = expectTextWithPosition(`each|`);
                const expected: AbridgedNodeScope = [];
                expectDeepEqual(expectParseErrScopeOk(DefaultSettings, text, position), expected, actualScopeFactoryFn);
            });

            it(`each |`, () => {
                const [text, position]: [string, Inspection.Position] = expectTextWithPosition(`each |`);
                const expected: AbridgedNodeScope = [
                    {
                        identifier: "_",
                        kind: ScopeItemKind.Each,
                        eachExpressionNodeId: 1,
                    },
                ];
                expectDeepEqual(expectParseErrScopeOk(DefaultSettings, text, position), expected, actualScopeFactoryFn);
            });
        });

        describe(`${Ast.NodeKind.FunctionExpression} (Ast)`, () => {
            it(`|(x) => z`, () => {
                const [text, position]: [string, Inspection.Position] = expectTextWithPosition(`|(x) => z`);
                const expected: AbridgedNodeScope = [];
                expectDeepEqual(expectParseOkScopeOk(DefaultSettings, text, position), expected, actualScopeFactoryFn);
            });

            it(`(x|, y) => z`, () => {
                const [text, position]: [string, Inspection.Position] = expectTextWithPosition(`(x|, y) => z`);
                const expected: AbridgedNodeScope = [];
                expectDeepEqual(expectParseOkScopeOk(DefaultSettings, text, position), expected, actualScopeFactoryFn);
            });

            it(`(x, y)| => z`, () => {
                const [text, position]: [string, Inspection.Position] = expectTextWithPosition(`(x, y)| => z`);
                const expected: AbridgedNodeScope = [];
                expectDeepEqual(expectParseOkScopeOk(DefaultSettings, text, position), expected, actualScopeFactoryFn);
            });

            it(`(x, y) => z|`, () => {
                const [text, position]: [string, Inspection.Position] = expectTextWithPosition(`(x, y) => z|`);
                const expected: AbridgedNodeScope = [
                    {
                        identifier: "x",
                        kind: ScopeItemKind.Parameter,
                        nameNodeId: 7,
                        isNullable: true,
                        isOptional: false,
                        maybeType: undefined,
                    },
                    {
                        identifier: "y",
                        kind: ScopeItemKind.Parameter,
                        nameNodeId: 11,
                        isNullable: true,
                        isOptional: false,
                        maybeType: undefined,
                    },
                ];
                expectDeepEqual(expectParseOkScopeOk(DefaultSettings, text, position), expected, actualScopeFactoryFn);
            });
        });

        describe(`${Ast.NodeKind.FunctionExpression} (ParserContext)`, () => {
            it(`|(x) =>`, () => {
                const [text, position]: [string, Inspection.Position] = expectTextWithPosition(`|(x) =>`);
                const expected: AbridgedNodeScope = [];
                expectDeepEqual(expectParseErrScopeOk(DefaultSettings, text, position), expected, actualScopeFactoryFn);
            });

            it(`(x|, y) =>`, () => {
                const [text, position]: [string, Inspection.Position] = expectTextWithPosition(`(x|, y) =>`);
                const expected: AbridgedNodeScope = [];
                expectDeepEqual(expectParseErrScopeOk(DefaultSettings, text, position), expected, actualScopeFactoryFn);
            });

            it(`(x, y)| =>`, () => {
                const [text, position]: [string, Inspection.Position] = expectTextWithPosition(`(x, y)| =>`);
                const expected: AbridgedNodeScope = [];
                expectDeepEqual(expectParseErrScopeOk(DefaultSettings, text, position), expected, actualScopeFactoryFn);
            });

            it(`(x, y) =>|`, () => {
                const [text, position]: [string, Inspection.Position] = expectTextWithPosition(`(x, y) =>|`);
                const expected: AbridgedNodeScope = [
                    {
                        identifier: "x",
                        kind: ScopeItemKind.Parameter,
                        nameNodeId: 7,
                        isNullable: true,
                        isOptional: false,
                        maybeType: undefined,
                    },
                    {
                        identifier: "y",
                        kind: ScopeItemKind.Parameter,
                        nameNodeId: 11,
                        isNullable: true,
                        isOptional: false,
                        maybeType: undefined,
                    },
                ];
                expectDeepEqual(expectParseErrScopeOk(DefaultSettings, text, position), expected, actualScopeFactoryFn);
            });
        });

        describe(`${Ast.NodeKind.IdentifierExpression} (Ast)`, () => {
            it(`let x = 1, y = x in 1|`, () => {
                const [text, position]: [string, Inspection.Position] = expectTextWithPosition(
                    `let x = 1, y = x in 1|`
                );
                const expected: AbridgedNodeScope = [
                    {
                        identifier: "x",
                        kind: ScopeItemKind.KeyValuePair,
                        keyNodeId: 6,
                        maybeValueNodeId: 9,
                    },
                    {
                        identifier: "y",
                        kind: ScopeItemKind.KeyValuePair,
                        keyNodeId: 13,
                        maybeValueNodeId: 16,
                    },
                ];
                expectDeepEqual(expectParseOkScopeOk(DefaultSettings, text, position), expected, actualScopeFactoryFn);
            });
        });

        describe(`${Ast.NodeKind.RecordExpression} (Ast)`, () => {
            it(`|[a=1]`, () => {
                const [text, position]: [string, Inspection.Position] = expectTextWithPosition(`|[a=1]`);
                const expected: AbridgedNodeScope = [];
                expectDeepEqual(expectParseOkScopeOk(DefaultSettings, text, position), expected, actualScopeFactoryFn);
            });

            it(`[|a=1]`, () => {
                const [text, position]: [string, Inspection.Position] = expectTextWithPosition(`[|a=1]`);
                const expected: AbridgedNodeScope = [];
                expectDeepEqual(expectParseOkScopeOk(DefaultSettings, text, position), expected, actualScopeFactoryFn);
            });

            it(`[a=1|]`, () => {
                const [text, position]: [string, Inspection.Position] = expectTextWithPosition(`[a=1|]`);
                const expected: AbridgedNodeScope = [];
                expectDeepEqual(expectParseOkScopeOk(DefaultSettings, text, position), expected, actualScopeFactoryFn);
            });

            it(`[a=1, b=2|]`, () => {
                const [text, position]: [string, Inspection.Position] = expectTextWithPosition(`[a=1, b=2|]`);
                const expected: AbridgedNodeScope = [
                    {
                        identifier: "a",
                        kind: ScopeItemKind.KeyValuePair,
                        keyNodeId: 7,
                        maybeValueNodeId: 10,
                    },
                ];
                expectDeepEqual(expectParseOkScopeOk(DefaultSettings, text, position), expected, actualScopeFactoryFn);
            });

            it(`[a=1, b=2|, c=3]`, () => {
                const [text, position]: [string, Inspection.Position] = expectTextWithPosition(`[a=1, b=2|, c=3]`);
                const expected: AbridgedNodeScope = [
                    {
                        identifier: "a",
                        kind: ScopeItemKind.KeyValuePair,
                        keyNodeId: 7,
                        maybeValueNodeId: 10,
                    },
                    {
                        identifier: "c",
                        kind: ScopeItemKind.KeyValuePair,
                        keyNodeId: 21,
                        maybeValueNodeId: 24,
                    },
                ];
                expectDeepEqual(expectParseOkScopeOk(DefaultSettings, text, position), expected, actualScopeFactoryFn);
            });

            it(`[a=1]|`, () => {
                const [text, position]: [string, Inspection.Position] = expectTextWithPosition(`[a=1]|`);
                const expected: AbridgedNodeScope = [];
                expectDeepEqual(expectParseOkScopeOk(DefaultSettings, text, position), expected, actualScopeFactoryFn);
            });

            it(`[a=[|b=1]]`, () => {
                const [text, position]: [string, Inspection.Position] = expectTextWithPosition(`[a=[|b=1]]`);
                const expected: AbridgedNodeScope = [];
                expectDeepEqual(expectParseOkScopeOk(DefaultSettings, text, position), expected, actualScopeFactoryFn);
            });
        });

        describe(`${Ast.NodeKind.RecordExpression} (ParserContext)`, () => {
            it(`|[a=1`, () => {
                const [text, position]: [string, Inspection.Position] = expectTextWithPosition(`|[a=1`);
                const expected: AbridgedNodeScope = [];
                expectDeepEqual(expectParseErrScopeOk(DefaultSettings, text, position), expected, actualScopeFactoryFn);
            });

            it(`[|a=1`, () => {
                const [text, position]: [string, Inspection.Position] = expectTextWithPosition(`[|a=1`);
                const expected: AbridgedNodeScope = [];
                expectDeepEqual(expectParseErrScopeOk(DefaultSettings, text, position), expected, actualScopeFactoryFn);
            });

            it(`[a=|1`, () => {
                const [text, position]: [string, Inspection.Position] = expectTextWithPosition(`[a=|1`);
                const expected: AbridgedNodeScope = [];
                expectDeepEqual(expectParseErrScopeOk(DefaultSettings, text, position), expected, actualScopeFactoryFn);
            });

            it(`[a=1|`, () => {
                const [text, position]: [string, Inspection.Position] = expectTextWithPosition(`[a=1|`);
                const expected: AbridgedNodeScope = [];
                expectDeepEqual(expectParseErrScopeOk(DefaultSettings, text, position), expected, actualScopeFactoryFn);
            });

            it(`[a=1, b=|`, () => {
                const [text, position]: [string, Inspection.Position] = expectTextWithPosition(`[a=1, b=|`);
                const expected: AbridgedNodeScope = [
                    {
                        identifier: "a",
                        kind: ScopeItemKind.KeyValuePair,
                        keyNodeId: 7,
                        maybeValueNodeId: 9,
                    },
                ];
                expectDeepEqual(expectParseErrScopeOk(DefaultSettings, text, position), expected, actualScopeFactoryFn);
            });

            it(`[a=1, b=2|, c=3`, () => {
                const [text, position]: [string, Inspection.Position] = expectTextWithPosition(`[a=1, b=2|, c=3`);
                const expected: AbridgedNodeScope = [
                    {
                        identifier: "a",
                        kind: ScopeItemKind.KeyValuePair,
                        keyNodeId: 7,
                        maybeValueNodeId: 9,
                    },
                    {
                        identifier: "c",
                        kind: ScopeItemKind.KeyValuePair,
                        keyNodeId: 19,
                        maybeValueNodeId: 21,
                    },
                ];
                expectDeepEqual(expectParseErrScopeOk(DefaultSettings, text, position), expected, actualScopeFactoryFn);
            });

            it(`[a=[|b=1`, () => {
                const [text, position]: [string, Inspection.Position] = expectTextWithPosition(`[a=[|b=1`);
                const expected: AbridgedNodeScope = [];
                expectDeepEqual(expectParseErrScopeOk(DefaultSettings, text, position), expected, actualScopeFactoryFn);
            });

            it(`[a=[b=|`, () => {
                const [text, position]: [string, Inspection.Position] = expectTextWithPosition(`[a=[b=|`);
                const expected: AbridgedNodeScope = [];
                expectDeepEqual(expectParseErrScopeOk(DefaultSettings, text, position), expected, actualScopeFactoryFn);
            });
        });

        describe(`${Ast.NodeKind.Section} (Ast)`, () => {
            it(`s|ection foo; x = 1; y = 2;`, () => {
                const [text, position]: [string, Inspection.Position] = expectTextWithPosition(
                    `s|ection foo; x = 1; y = 2;`
                );
                const expected: AbridgedNodeScope = [];
                expectDeepEqual(expectParseOkScopeOk(DefaultSettings, text, position), expected, actualScopeFactoryFn);
            });

            it(`section foo; x = 1|; y = 2;`, () => {
                const [text, position]: [string, Inspection.Position] = expectTextWithPosition(
                    `section foo; x = 1|; y = 2;`
                );
                const expected: AbridgedNodeScope = [
                    {
                        identifier: "y",
                        kind: ScopeItemKind.SectionMember,
                        keyNodeId: 15,
                    },
                ];
                expectDeepEqual(expectParseOkScopeOk(DefaultSettings, text, position), expected, actualScopeFactoryFn);
            });

            it(`section foo; x = 1; y = 2|;`, () => {
                const [text, position]: [string, Inspection.Position] = expectTextWithPosition(
                    `section foo; x = 1; y = 2|;`
                );
                const expected: AbridgedNodeScope = [
                    {
                        identifier: "x",
                        kind: ScopeItemKind.SectionMember,
                        keyNodeId: 8,
                    },
                ];
                expectDeepEqual(expectParseOkScopeOk(DefaultSettings, text, position), expected, actualScopeFactoryFn);
            });

            it(`section foo; x = 1; y = 2;|`, () => {
                const [text, position]: [string, Inspection.Position] = expectTextWithPosition(
                    `section foo; x = 1; y = 2;|`
                );
                const expected: AbridgedNodeScope = [];
                expectDeepEqual(expectParseOkScopeOk(DefaultSettings, text, position), expected, actualScopeFactoryFn);
            });

            it(`section foo; x = 1; y = 2; z = let a = 1 in |b;`, () => {
                const [text, position]: [string, Inspection.Position] = expectTextWithPosition(
                    `section foo; x = 1; y = 2; z = let a = 1 in |b;`
                );
                const expected: AbridgedNodeScope = [
                    {
                        identifier: "x",
                        kind: ScopeItemKind.SectionMember,
                        keyNodeId: 8,
                    },
                    {
                        identifier: "y",
                        kind: ScopeItemKind.SectionMember,
                        keyNodeId: 15,
                    },
                    {
                        identifier: "a",
                        kind: ScopeItemKind.KeyValuePair,
                        keyNodeId: 29,
                        maybeValueNodeId: 32,
                    },
                ];
                expectDeepEqual(expectParseOkScopeOk(DefaultSettings, text, position), expected, actualScopeFactoryFn);
            });
        });

        describe(`${Ast.NodeKind.SectionMember} (ParserContext)`, () => {
            it(`s|ection foo; x = 1; y = 2`, () => {
                const [text, position]: [string, Inspection.Position] = expectTextWithPosition(
                    `s|ection foo; x = 1; y = 2`
                );
                const expected: AbridgedNodeScope = [];
                expectDeepEqual(expectParseErrScopeOk(DefaultSettings, text, position), expected, actualScopeFactoryFn);
            });

            it(`section foo; x = 1|; y = 2`, () => {
                const [text, position]: [string, Inspection.Position] = expectTextWithPosition(
                    `section foo; x = 1|; y = 2`
                );
                const expected: AbridgedNodeScope = [
                    {
                        identifier: "y",
                        kind: ScopeItemKind.SectionMember,
                        keyNodeId: 15,
                    },
                ];
                expectDeepEqual(expectParseErrScopeOk(DefaultSettings, text, position), expected, actualScopeFactoryFn);
            });

            it(`section foo; x = 1; y = 2|`, () => {
                const [text, position]: [string, Inspection.Position] = expectTextWithPosition(
                    `section foo; x = 1; y = 2|`
                );
                const expected: AbridgedNodeScope = [
                    {
                        identifier: "x",
                        kind: ScopeItemKind.SectionMember,
                        keyNodeId: 8,
                    },
                ];
                expectDeepEqual(expectParseErrScopeOk(DefaultSettings, text, position), expected, actualScopeFactoryFn);
            });

            it(`section foo; x = 1; y = () => 10|`, () => {
                const [text, position]: [string, Inspection.Position] = expectTextWithPosition(
                    `section foo; x = 1; y = () => 10|`
                );
                const expected: AbridgedNodeScope = [
                    {
                        identifier: "x",
                        kind: ScopeItemKind.SectionMember,
                        keyNodeId: 8,
                    },
                ];
                expectDeepEqual(expectParseErrScopeOk(DefaultSettings, text, position), expected, actualScopeFactoryFn);
            });
        });

        describe(`${Ast.NodeKind.LetExpression} (Ast)`, () => {
            it(`let a = 1 in |x`, () => {
                const [text, position]: [string, Inspection.Position] = expectTextWithPosition(`let a = 1 in |x`);
                const expected: AbridgedNodeScope = [
                    {
                        identifier: "a",
                        kind: ScopeItemKind.KeyValuePair,
                        keyNodeId: 6,
                        maybeValueNodeId: 9,
                    },
                ];
                expectDeepEqual(expectParseOkScopeOk(DefaultSettings, text, position), expected, actualScopeFactoryFn);
            });

            it(`let a = 1 in x|`, () => {
                const [text, position]: [string, Inspection.Position] = expectTextWithPosition(`let a = 1 in x|`);
                const expected: AbridgedNodeScope = [
                    {
                        identifier: "a",
                        kind: ScopeItemKind.KeyValuePair,
                        keyNodeId: 6,
                        maybeValueNodeId: 9,
                    },
                ];
                expectDeepEqual(expectParseOkScopeOk(DefaultSettings, text, position), expected, actualScopeFactoryFn);
            });

            it(`let a = |1 in x`, () => {
                const [text, position]: [string, Inspection.Position] = expectTextWithPosition(`let a = |1 in x`);
                const expected: AbridgedNodeScope = [];
                expectDeepEqual(expectParseOkScopeOk(DefaultSettings, text, position), expected, actualScopeFactoryFn);
            });

            it(`let a = 1, b = 2 in x|`, () => {
                const [text, position]: [string, Inspection.Position] = expectTextWithPosition(
                    `let a = 1, b = 2 in x|`
                );
                const expected: AbridgedNodeScope = [
                    {
                        identifier: "a",
                        kind: ScopeItemKind.KeyValuePair,
                        keyNodeId: 6,
                        maybeValueNodeId: 9,
                    },
                    {
                        identifier: "b",
                        kind: ScopeItemKind.KeyValuePair,
                        keyNodeId: 13,
                        maybeValueNodeId: 16,
                    },
                ];
                expectDeepEqual(expectParseOkScopeOk(DefaultSettings, text, position), expected, actualScopeFactoryFn);
            });

            it(`let a = 1|, b = 2 in x`, () => {
                const [text, position]: [string, Inspection.Position] = expectTextWithPosition(
                    `let a = 1|, b = 2 in x`
                );
                const expected: AbridgedNodeScope = [
                    {
                        identifier: "b",
                        kind: ScopeItemKind.KeyValuePair,
                        keyNodeId: 13,
                        maybeValueNodeId: 16,
                    },
                ];
                expectDeepEqual(expectParseOkScopeOk(DefaultSettings, text, position), expected, actualScopeFactoryFn);
            });

            it(`(p1, p2) => let a = 1, b = 2, c = 3| in c`, () => {
                const [text, position]: [string, Inspection.Position] = expectTextWithPosition(
                    `(p1, p2) => let a = 1, b = 2, c = 3| in c`
                );
                const expected: AbridgedNodeScope = [
                    {
                        identifier: "p1",
                        kind: ScopeItemKind.Parameter,
                        nameNodeId: 7,
                        isNullable: true,
                        isOptional: false,
                        maybeType: undefined,
                    },
                    {
                        identifier: "p2",
                        kind: ScopeItemKind.Parameter,
                        nameNodeId: 11,
                        isNullable: true,
                        isOptional: false,
                        maybeType: undefined,
                    },
                    {
                        identifier: "a",
                        kind: ScopeItemKind.KeyValuePair,
                        keyNodeId: 19,
                        maybeValueNodeId: 22,
                    },
                    {
                        identifier: "b",
                        kind: ScopeItemKind.KeyValuePair,
                        keyNodeId: 26,
                        maybeValueNodeId: 29,
                    },
                ];
                expectDeepEqual(expectParseOkScopeOk(DefaultSettings, text, position), expected, actualScopeFactoryFn);
            });

            it(`let eggs = let ham = 0 in 1, foo = 2, bar = 3 in 4|`, () => {
                const [text, position]: [string, Inspection.Position] = expectTextWithPosition(
                    `let eggs = let ham = 0 in 1, foo = 2, bar = 3 in 4|`
                );
                const expected: AbridgedNodeScope = [
                    {
                        identifier: "eggs",
                        kind: ScopeItemKind.KeyValuePair,
                        keyNodeId: 6,
                        maybeValueNodeId: 8,
                    },
                    {
                        identifier: "foo",
                        kind: ScopeItemKind.KeyValuePair,
                        keyNodeId: 23,
                        maybeValueNodeId: 26,
                    },
                    {
                        identifier: "bar",
                        kind: ScopeItemKind.KeyValuePair,
                        keyNodeId: 30,
                        maybeValueNodeId: 33,
                    },
                ];
                expectDeepEqual(expectParseOkScopeOk(DefaultSettings, text, position), expected, actualScopeFactoryFn);
            });

            it(`let eggs = let ham = 0 in |1, foo = 2, bar = 3 in 4`, () => {
                const [text, position]: [string, Inspection.Position] = expectTextWithPosition(
                    `let eggs = let ham = 0 in |1, foo = 2, bar = 3 in 4`
                );
                const expected: AbridgedNodeScope = [
                    {
                        identifier: "foo",
                        kind: ScopeItemKind.KeyValuePair,
                        keyNodeId: 23,
                        maybeValueNodeId: 26,
                    },
                    {
                        identifier: "bar",
                        kind: ScopeItemKind.KeyValuePair,
                        keyNodeId: 30,
                        maybeValueNodeId: 33,
                    },
                    {
                        identifier: "ham",
                        kind: ScopeItemKind.KeyValuePair,
                        keyNodeId: 13,
                        maybeValueNodeId: 16,
                    },
                ];
                expectDeepEqual(expectParseOkScopeOk(DefaultSettings, text, position), expected, actualScopeFactoryFn);
            });
        });

        describe(`${Ast.NodeKind.LetExpression} (ParserContext)`, () => {
            it(`let a = 1 in |`, () => {
                const [text, position]: [string, Inspection.Position] = expectTextWithPosition(`let a = 1 in |`);
                const expected: AbridgedNodeScope = [
                    {
                        identifier: "a",
                        kind: ScopeItemKind.KeyValuePair,
                        keyNodeId: 6,
                        maybeValueNodeId: 9,
                    },
                ];
                expectDeepEqual(expectParseErrScopeOk(DefaultSettings, text, position), expected, actualScopeFactoryFn);
            });

            it(`let a = 1, b = 2 in |`, () => {
                const [text, position]: [string, Inspection.Position] = expectTextWithPosition(`let a = 1, b = 2 in |`);
                const expected: AbridgedNodeScope = [
                    {
                        identifier: "a",
                        kind: ScopeItemKind.KeyValuePair,
                        keyNodeId: 6,
                        maybeValueNodeId: 9,
                    },
                    {
                        identifier: "b",
                        kind: ScopeItemKind.KeyValuePair,
                        keyNodeId: 13,
                        maybeValueNodeId: 16,
                    },
                ];
                expectDeepEqual(expectParseErrScopeOk(DefaultSettings, text, position), expected, actualScopeFactoryFn);
            });

            it(`let a = 1|, b = 2 in`, () => {
                const [text, position]: [string, Inspection.Position] = expectTextWithPosition(`let a = 1|, b = 2 in `);
                const expected: AbridgedNodeScope = [
                    {
                        identifier: "b",
                        kind: ScopeItemKind.KeyValuePair,
                        keyNodeId: 13,
                        maybeValueNodeId: 16,
                    },
                ];
                expectDeepEqual(expectParseErrScopeOk(DefaultSettings, text, position), expected, actualScopeFactoryFn);
            });

            it(`let x = (let y = 1 in z|) in`, () => {
                const [text, position]: [string, Inspection.Position] = expectTextWithPosition(
                    `let x = (let y = 1 in z|) in`
                );
                const expected: AbridgedNodeScope = [
                    {
                        identifier: "y",
                        kind: ScopeItemKind.KeyValuePair,
                        keyNodeId: 16,
                        maybeValueNodeId: 19,
                    },
                ];
                expectDeepEqual(expectParseErrScopeOk(DefaultSettings, text, position), expected, actualScopeFactoryFn);
            });

            it(`let x = (let y = 1 in z) in |`, () => {
                const [text, position]: [string, Inspection.Position] = expectTextWithPosition(
                    `let x = (let y = 1 in z) in |`
                );
                const expected: AbridgedNodeScope = [
                    {
                        identifier: "x",
                        kind: ScopeItemKind.KeyValuePair,
                        keyNodeId: 6,
                        maybeValueNodeId: 9,
                    },
                ];
                expectDeepEqual(expectParseErrScopeOk(DefaultSettings, text, position), expected, actualScopeFactoryFn);
            });
        });
    });

    describe(`Parameter`, () => {
        it(`(a, b as number, c as nullable function, optional d, optional e as table) => 1|`, () => {
            const [text, position]: [string, Inspection.Position] = expectTextWithPosition(
                `(a, b as number, c as nullable function, optional d, optional e as table) => 1|`
            );
            const expected: ReadonlyArray<AbridgedParameterScopeItem> = [
                {
                    identifier: "a",
                    kind: ScopeItemKind.Parameter,
                    nameNodeId: 7,
                    isNullable: true,
                    isOptional: false,
                    maybeType: undefined,
                },
                {
                    identifier: "b",
                    kind: ScopeItemKind.Parameter,
                    nameNodeId: 11,
                    isNullable: false,
                    isOptional: false,
                    maybeType: Ast.PrimitiveTypeConstantKind.Number,
                },
                {
                    identifier: "c",
                    kind: ScopeItemKind.Parameter,
                    nameNodeId: 19,
                    isNullable: true,
                    isOptional: false,
                    maybeType: Ast.PrimitiveTypeConstantKind.Function,
                },
                {
                    identifier: "d",
                    kind: ScopeItemKind.Parameter,
                    nameNodeId: 30,
                    isNullable: true,
                    isOptional: true,
                    maybeType: undefined,
                },
                {
                    identifier: "e",
                    kind: ScopeItemKind.Parameter,
                    nameNodeId: 35,
                    isNullable: false,
                    isOptional: true,
                    maybeType: Ast.PrimitiveTypeConstantKind.Table,
                },
            ];
            expectDeepEqual(expectParseOkScopeOk(DefaultSettings, text, position), expected, actualParameterFactoryFn);
        });
    });
});<|MERGE_RESOLUTION|>--- conflicted
+++ resolved
@@ -59,7 +59,7 @@
             return {
                 identifier,
                 kind: scopeItem.kind,
-                eachExpressionNodeId: scopeItem.eachExpression.node.id,
+                eachExpressionNodeId: scopeItem.eachExpression.node.id
             };
 
         case ScopeItemKind.KeyValuePair:
@@ -67,7 +67,7 @@
                 identifier,
                 kind: scopeItem.kind,
                 keyNodeId: scopeItem.key.id,
-                maybeValueNodeId: scopeItem.maybeValue !== undefined ? scopeItem.maybeValue.node.id : undefined,
+                maybeValueNodeId: scopeItem.maybeValue !== undefined ? scopeItem.maybeValue.node.id : undefined
             };
 
         case ScopeItemKind.Parameter:
@@ -77,21 +77,21 @@
                 nameNodeId: scopeItem.name.id,
                 isNullable: scopeItem.isNullable,
                 isOptional: scopeItem.isOptional,
-                maybeType: scopeItem.maybeType,
+                maybeType: scopeItem.maybeType
             };
 
         case ScopeItemKind.SectionMember:
             return {
                 identifier,
                 kind: scopeItem.kind,
-                keyNodeId: scopeItem.key.id,
+                keyNodeId: scopeItem.key.id
             };
 
         case ScopeItemKind.Undefined:
             return {
                 identifier,
                 kind: scopeItem.kind,
-                nodeId: scopeItem.xorNode.node.id,
+                nodeId: scopeItem.xorNode.node.id
             };
 
         default:
@@ -130,12 +130,8 @@
 ): ScopeItemByKey {
     const maybeActiveNode: undefined | ActiveNode = ActiveNodeUtils.maybeActiveNode(
         nodeIdMapCollection,
-<<<<<<< HEAD
-        leafNodeIds
-=======
         leafNodeIds,
-        position,
->>>>>>> 6c4a9835
+        position
     );
     if (maybeActiveNode === undefined) {
         return new Map();
@@ -199,8 +195,8 @@
                     {
                         identifier: "_",
                         kind: ScopeItemKind.Each,
-                        eachExpressionNodeId: 1,
-                    },
+                        eachExpressionNodeId: 1
+                    }
                 ];
                 expectDeepEqual(expectParseOkScopeOk(DefaultSettings, text, position), expected, actualScopeFactoryFn);
             });
@@ -211,8 +207,8 @@
                     {
                         identifier: "_",
                         kind: ScopeItemKind.Each,
-                        eachExpressionNodeId: 1,
-                    },
+                        eachExpressionNodeId: 1
+                    }
                 ];
                 expectDeepEqual(expectParseOkScopeOk(DefaultSettings, text, position), expected, actualScopeFactoryFn);
             });
@@ -223,8 +219,8 @@
                     {
                         identifier: "_",
                         kind: ScopeItemKind.Each,
-                        eachExpressionNodeId: 3,
-                    },
+                        eachExpressionNodeId: 3
+                    }
                 ];
                 expectDeepEqual(expectParseOkScopeOk(DefaultSettings, text, position), expected, actualScopeFactoryFn);
             });
@@ -243,8 +239,8 @@
                     {
                         identifier: "_",
                         kind: ScopeItemKind.Each,
-                        eachExpressionNodeId: 1,
-                    },
+                        eachExpressionNodeId: 1
+                    }
                 ];
                 expectDeepEqual(expectParseErrScopeOk(DefaultSettings, text, position), expected, actualScopeFactoryFn);
             });
@@ -278,7 +274,7 @@
                         nameNodeId: 7,
                         isNullable: true,
                         isOptional: false,
-                        maybeType: undefined,
+                        maybeType: undefined
                     },
                     {
                         identifier: "y",
@@ -286,8 +282,8 @@
                         nameNodeId: 11,
                         isNullable: true,
                         isOptional: false,
-                        maybeType: undefined,
-                    },
+                        maybeType: undefined
+                    }
                 ];
                 expectDeepEqual(expectParseOkScopeOk(DefaultSettings, text, position), expected, actualScopeFactoryFn);
             });
@@ -321,7 +317,7 @@
                         nameNodeId: 7,
                         isNullable: true,
                         isOptional: false,
-                        maybeType: undefined,
+                        maybeType: undefined
                     },
                     {
                         identifier: "y",
@@ -329,8 +325,8 @@
                         nameNodeId: 11,
                         isNullable: true,
                         isOptional: false,
-                        maybeType: undefined,
-                    },
+                        maybeType: undefined
+                    }
                 ];
                 expectDeepEqual(expectParseErrScopeOk(DefaultSettings, text, position), expected, actualScopeFactoryFn);
             });
@@ -346,14 +342,14 @@
                         identifier: "x",
                         kind: ScopeItemKind.KeyValuePair,
                         keyNodeId: 6,
-                        maybeValueNodeId: 9,
+                        maybeValueNodeId: 9
                     },
                     {
                         identifier: "y",
                         kind: ScopeItemKind.KeyValuePair,
                         keyNodeId: 13,
-                        maybeValueNodeId: 16,
-                    },
+                        maybeValueNodeId: 16
+                    }
                 ];
                 expectDeepEqual(expectParseOkScopeOk(DefaultSettings, text, position), expected, actualScopeFactoryFn);
             });
@@ -385,8 +381,8 @@
                         identifier: "a",
                         kind: ScopeItemKind.KeyValuePair,
                         keyNodeId: 7,
-                        maybeValueNodeId: 10,
-                    },
+                        maybeValueNodeId: 10
+                    }
                 ];
                 expectDeepEqual(expectParseOkScopeOk(DefaultSettings, text, position), expected, actualScopeFactoryFn);
             });
@@ -398,14 +394,14 @@
                         identifier: "a",
                         kind: ScopeItemKind.KeyValuePair,
                         keyNodeId: 7,
-                        maybeValueNodeId: 10,
+                        maybeValueNodeId: 10
                     },
                     {
                         identifier: "c",
                         kind: ScopeItemKind.KeyValuePair,
                         keyNodeId: 21,
-                        maybeValueNodeId: 24,
-                    },
+                        maybeValueNodeId: 24
+                    }
                 ];
                 expectDeepEqual(expectParseOkScopeOk(DefaultSettings, text, position), expected, actualScopeFactoryFn);
             });
@@ -455,8 +451,8 @@
                         identifier: "a",
                         kind: ScopeItemKind.KeyValuePair,
                         keyNodeId: 7,
-                        maybeValueNodeId: 9,
-                    },
+                        maybeValueNodeId: 9
+                    }
                 ];
                 expectDeepEqual(expectParseErrScopeOk(DefaultSettings, text, position), expected, actualScopeFactoryFn);
             });
@@ -468,14 +464,14 @@
                         identifier: "a",
                         kind: ScopeItemKind.KeyValuePair,
                         keyNodeId: 7,
-                        maybeValueNodeId: 9,
+                        maybeValueNodeId: 9
                     },
                     {
                         identifier: "c",
                         kind: ScopeItemKind.KeyValuePair,
                         keyNodeId: 19,
-                        maybeValueNodeId: 21,
-                    },
+                        maybeValueNodeId: 21
+                    }
                 ];
                 expectDeepEqual(expectParseErrScopeOk(DefaultSettings, text, position), expected, actualScopeFactoryFn);
             });
@@ -510,8 +506,8 @@
                     {
                         identifier: "y",
                         kind: ScopeItemKind.SectionMember,
-                        keyNodeId: 15,
-                    },
+                        keyNodeId: 15
+                    }
                 ];
                 expectDeepEqual(expectParseOkScopeOk(DefaultSettings, text, position), expected, actualScopeFactoryFn);
             });
@@ -524,8 +520,8 @@
                     {
                         identifier: "x",
                         kind: ScopeItemKind.SectionMember,
-                        keyNodeId: 8,
-                    },
+                        keyNodeId: 8
+                    }
                 ];
                 expectDeepEqual(expectParseOkScopeOk(DefaultSettings, text, position), expected, actualScopeFactoryFn);
             });
@@ -546,19 +542,19 @@
                     {
                         identifier: "x",
                         kind: ScopeItemKind.SectionMember,
-                        keyNodeId: 8,
+                        keyNodeId: 8
                     },
                     {
                         identifier: "y",
                         kind: ScopeItemKind.SectionMember,
-                        keyNodeId: 15,
+                        keyNodeId: 15
                     },
                     {
                         identifier: "a",
                         kind: ScopeItemKind.KeyValuePair,
                         keyNodeId: 29,
-                        maybeValueNodeId: 32,
-                    },
+                        maybeValueNodeId: 32
+                    }
                 ];
                 expectDeepEqual(expectParseOkScopeOk(DefaultSettings, text, position), expected, actualScopeFactoryFn);
             });
@@ -581,8 +577,8 @@
                     {
                         identifier: "y",
                         kind: ScopeItemKind.SectionMember,
-                        keyNodeId: 15,
-                    },
+                        keyNodeId: 15
+                    }
                 ];
                 expectDeepEqual(expectParseErrScopeOk(DefaultSettings, text, position), expected, actualScopeFactoryFn);
             });
@@ -595,8 +591,8 @@
                     {
                         identifier: "x",
                         kind: ScopeItemKind.SectionMember,
-                        keyNodeId: 8,
-                    },
+                        keyNodeId: 8
+                    }
                 ];
                 expectDeepEqual(expectParseErrScopeOk(DefaultSettings, text, position), expected, actualScopeFactoryFn);
             });
@@ -609,8 +605,8 @@
                     {
                         identifier: "x",
                         kind: ScopeItemKind.SectionMember,
-                        keyNodeId: 8,
-                    },
+                        keyNodeId: 8
+                    }
                 ];
                 expectDeepEqual(expectParseErrScopeOk(DefaultSettings, text, position), expected, actualScopeFactoryFn);
             });
@@ -624,8 +620,8 @@
                         identifier: "a",
                         kind: ScopeItemKind.KeyValuePair,
                         keyNodeId: 6,
-                        maybeValueNodeId: 9,
-                    },
+                        maybeValueNodeId: 9
+                    }
                 ];
                 expectDeepEqual(expectParseOkScopeOk(DefaultSettings, text, position), expected, actualScopeFactoryFn);
             });
@@ -637,8 +633,8 @@
                         identifier: "a",
                         kind: ScopeItemKind.KeyValuePair,
                         keyNodeId: 6,
-                        maybeValueNodeId: 9,
-                    },
+                        maybeValueNodeId: 9
+                    }
                 ];
                 expectDeepEqual(expectParseOkScopeOk(DefaultSettings, text, position), expected, actualScopeFactoryFn);
             });
@@ -658,14 +654,14 @@
                         identifier: "a",
                         kind: ScopeItemKind.KeyValuePair,
                         keyNodeId: 6,
-                        maybeValueNodeId: 9,
+                        maybeValueNodeId: 9
                     },
                     {
                         identifier: "b",
                         kind: ScopeItemKind.KeyValuePair,
                         keyNodeId: 13,
-                        maybeValueNodeId: 16,
-                    },
+                        maybeValueNodeId: 16
+                    }
                 ];
                 expectDeepEqual(expectParseOkScopeOk(DefaultSettings, text, position), expected, actualScopeFactoryFn);
             });
@@ -679,8 +675,8 @@
                         identifier: "b",
                         kind: ScopeItemKind.KeyValuePair,
                         keyNodeId: 13,
-                        maybeValueNodeId: 16,
-                    },
+                        maybeValueNodeId: 16
+                    }
                 ];
                 expectDeepEqual(expectParseOkScopeOk(DefaultSettings, text, position), expected, actualScopeFactoryFn);
             });
@@ -696,7 +692,7 @@
                         nameNodeId: 7,
                         isNullable: true,
                         isOptional: false,
-                        maybeType: undefined,
+                        maybeType: undefined
                     },
                     {
                         identifier: "p2",
@@ -704,20 +700,20 @@
                         nameNodeId: 11,
                         isNullable: true,
                         isOptional: false,
-                        maybeType: undefined,
+                        maybeType: undefined
                     },
                     {
                         identifier: "a",
                         kind: ScopeItemKind.KeyValuePair,
                         keyNodeId: 19,
-                        maybeValueNodeId: 22,
+                        maybeValueNodeId: 22
                     },
                     {
                         identifier: "b",
                         kind: ScopeItemKind.KeyValuePair,
                         keyNodeId: 26,
-                        maybeValueNodeId: 29,
-                    },
+                        maybeValueNodeId: 29
+                    }
                 ];
                 expectDeepEqual(expectParseOkScopeOk(DefaultSettings, text, position), expected, actualScopeFactoryFn);
             });
@@ -731,20 +727,20 @@
                         identifier: "eggs",
                         kind: ScopeItemKind.KeyValuePair,
                         keyNodeId: 6,
-                        maybeValueNodeId: 8,
+                        maybeValueNodeId: 8
                     },
                     {
                         identifier: "foo",
                         kind: ScopeItemKind.KeyValuePair,
                         keyNodeId: 23,
-                        maybeValueNodeId: 26,
+                        maybeValueNodeId: 26
                     },
                     {
                         identifier: "bar",
                         kind: ScopeItemKind.KeyValuePair,
                         keyNodeId: 30,
-                        maybeValueNodeId: 33,
-                    },
+                        maybeValueNodeId: 33
+                    }
                 ];
                 expectDeepEqual(expectParseOkScopeOk(DefaultSettings, text, position), expected, actualScopeFactoryFn);
             });
@@ -758,20 +754,20 @@
                         identifier: "foo",
                         kind: ScopeItemKind.KeyValuePair,
                         keyNodeId: 23,
-                        maybeValueNodeId: 26,
+                        maybeValueNodeId: 26
                     },
                     {
                         identifier: "bar",
                         kind: ScopeItemKind.KeyValuePair,
                         keyNodeId: 30,
-                        maybeValueNodeId: 33,
+                        maybeValueNodeId: 33
                     },
                     {
                         identifier: "ham",
                         kind: ScopeItemKind.KeyValuePair,
                         keyNodeId: 13,
-                        maybeValueNodeId: 16,
-                    },
+                        maybeValueNodeId: 16
+                    }
                 ];
                 expectDeepEqual(expectParseOkScopeOk(DefaultSettings, text, position), expected, actualScopeFactoryFn);
             });
@@ -785,8 +781,8 @@
                         identifier: "a",
                         kind: ScopeItemKind.KeyValuePair,
                         keyNodeId: 6,
-                        maybeValueNodeId: 9,
-                    },
+                        maybeValueNodeId: 9
+                    }
                 ];
                 expectDeepEqual(expectParseErrScopeOk(DefaultSettings, text, position), expected, actualScopeFactoryFn);
             });
@@ -798,14 +794,14 @@
                         identifier: "a",
                         kind: ScopeItemKind.KeyValuePair,
                         keyNodeId: 6,
-                        maybeValueNodeId: 9,
+                        maybeValueNodeId: 9
                     },
                     {
                         identifier: "b",
                         kind: ScopeItemKind.KeyValuePair,
                         keyNodeId: 13,
-                        maybeValueNodeId: 16,
-                    },
+                        maybeValueNodeId: 16
+                    }
                 ];
                 expectDeepEqual(expectParseErrScopeOk(DefaultSettings, text, position), expected, actualScopeFactoryFn);
             });
@@ -817,8 +813,8 @@
                         identifier: "b",
                         kind: ScopeItemKind.KeyValuePair,
                         keyNodeId: 13,
-                        maybeValueNodeId: 16,
-                    },
+                        maybeValueNodeId: 16
+                    }
                 ];
                 expectDeepEqual(expectParseErrScopeOk(DefaultSettings, text, position), expected, actualScopeFactoryFn);
             });
@@ -832,8 +828,8 @@
                         identifier: "y",
                         kind: ScopeItemKind.KeyValuePair,
                         keyNodeId: 16,
-                        maybeValueNodeId: 19,
-                    },
+                        maybeValueNodeId: 19
+                    }
                 ];
                 expectDeepEqual(expectParseErrScopeOk(DefaultSettings, text, position), expected, actualScopeFactoryFn);
             });
@@ -847,8 +843,8 @@
                         identifier: "x",
                         kind: ScopeItemKind.KeyValuePair,
                         keyNodeId: 6,
-                        maybeValueNodeId: 9,
-                    },
+                        maybeValueNodeId: 9
+                    }
                 ];
                 expectDeepEqual(expectParseErrScopeOk(DefaultSettings, text, position), expected, actualScopeFactoryFn);
             });
@@ -867,7 +863,7 @@
                     nameNodeId: 7,
                     isNullable: true,
                     isOptional: false,
-                    maybeType: undefined,
+                    maybeType: undefined
                 },
                 {
                     identifier: "b",
@@ -875,7 +871,7 @@
                     nameNodeId: 11,
                     isNullable: false,
                     isOptional: false,
-                    maybeType: Ast.PrimitiveTypeConstantKind.Number,
+                    maybeType: Ast.PrimitiveTypeConstantKind.Number
                 },
                 {
                     identifier: "c",
@@ -883,7 +879,7 @@
                     nameNodeId: 19,
                     isNullable: true,
                     isOptional: false,
-                    maybeType: Ast.PrimitiveTypeConstantKind.Function,
+                    maybeType: Ast.PrimitiveTypeConstantKind.Function
                 },
                 {
                     identifier: "d",
@@ -891,7 +887,7 @@
                     nameNodeId: 30,
                     isNullable: true,
                     isOptional: true,
-                    maybeType: undefined,
+                    maybeType: undefined
                 },
                 {
                     identifier: "e",
@@ -899,8 +895,8 @@
                     nameNodeId: 35,
                     isNullable: false,
                     isOptional: true,
-                    maybeType: Ast.PrimitiveTypeConstantKind.Table,
-                },
+                    maybeType: Ast.PrimitiveTypeConstantKind.Table
+                }
             ];
             expectDeepEqual(expectParseOkScopeOk(DefaultSettings, text, position), expected, actualParameterFactoryFn);
         });
