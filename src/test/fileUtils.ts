--- conflicted
+++ resolved
@@ -43,13 +43,8 @@
     });
 }
 
-<<<<<<< HEAD
-export function tryLexParse<S = IParserState>(
-    settings: LexSettings & ParseSettings<S & IParserState>,
-=======
 export function tryLexParse<S extends IParserState = IParserState>(
     settings: LexSettings & ParseSettings<S>,
->>>>>>> bbdd445d
     filePath: string,
 ): Task.TriedLexParse<S> {
     const contents: string = readContents(filePath);
