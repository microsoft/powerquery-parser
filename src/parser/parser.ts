// Copyright (c) Microsoft Corporation.
// Licensed under the MIT license.

import { Ast, NodeIdMap, ParserContext, ParserError } from ".";
import { CommonError, isNever, Option, Result, ResultKind, TypeUtils } from "../common";
import { LexerSnapshot, Token, TokenKind } from "../lexer";

export type TriedParse = Result<ParseOk, ParserError.TParserError>;

export class Parser {
    private maybeCurrentToken: Option<Token>;
    private maybeCurrentTokenKind: Option<TokenKind>;

    public constructor(
        private readonly lexerSnapshot: LexerSnapshot,
        private tokenIndex: number = 0,
        private contextState: ParserContext.State = ParserContext.empty(),
        private maybeCurrentContextNode: Option<ParserContext.Node> = undefined,
    ) {
        if (this.lexerSnapshot.tokens.length) {
            this.maybeCurrentToken = this.lexerSnapshot.tokens[0];
            this.maybeCurrentTokenKind = this.maybeCurrentToken.kind;
        }
    }

    public tryParse(): TriedParse {
        try {
            const document: Ast.TDocument = this.readDocument();
            if (this.maybeCurrentContextNode !== undefined) {
                const details: {} = { maybeContextNode: this.maybeCurrentContextNode };
                throw new CommonError.InvariantError(
                    "maybeContextNode should be falsey, there shouldn't be an open context",
                    details,
                );
            }

            const contextState: ParserContext.State = this.contextState;
            return {
                kind: ResultKind.Ok,
                value: {
                    document,
                    nodeIdMapCollection: contextState.nodeIdMapCollection,
                    leafNodeIds: contextState.leafNodeIds,
                },
            };
        } catch (e) {
            let error: ParserError.TParserError;
            if (ParserError.isTInnerParserError(e)) {
                error = new ParserError.ParserError(e, this.contextState);
            } else {
                error = CommonError.ensureCommonError(e);
            }
            return {
                kind: ResultKind.Err,
                error,
            };
        }
    }

    // 12.2.1 Documents
    private readDocument(): Ast.TDocument {
        let document: Ast.TDocument;

        if (this.isOnTokenKind(TokenKind.KeywordSection)) {
            document = this.readSection();
        } else {
            const backup: StateBackup = this.backupState();
            try {
                document = this.readExpression();
                const maybeErr: Option<ParserError.UnusedTokensRemainError> = this.expectNoMoreTokens();
                if (maybeErr) {
                    throw maybeErr;
                }
            } catch (expressionError) {
                const expressionContextState: ParserContext.State = ParserContext.deepCopy(this.contextState);
                this.restoreBackup(backup);
                try {
                    document = this.readSection();
                    const maybeErr: Option<ParserError.UnusedTokensRemainError> = this.expectNoMoreTokens();
                    if (maybeErr) {
                        throw maybeErr;
                    }
                } catch {
                    this.contextState = expressionContextState;
                    throw expressionError;
                }
            }
        }

        return document;
    }

    private readSection(): Ast.Section {
        const nodeKind: Ast.NodeKind.Section = Ast.NodeKind.Section;
        this.startContext(nodeKind);

        const maybeLiteralAttributes: Option<Ast.RecordLiteral> = this.maybeReadLiteralAttributes();
        this.incrementAttributeCounterIfUndefined(maybeLiteralAttributes);
        const sectionConstant: Ast.Constant = this.readTokenKindAsConstant(TokenKind.KeywordSection);

        let maybeName: Option<Ast.Identifier>;
        if (this.isOnTokenKind(TokenKind.Identifier)) {
            maybeName = this.readIdentifier();
        } else {
            this.incrementAttributeCounter();
        }

        const semicolonConstant: Ast.Constant = this.readTokenKindAsConstant(TokenKind.Semicolon);
        const sectionMembers: Ast.IArrayWrapper<Ast.SectionMember> = this.readSectionMembers();

        const astNode: Ast.Section = {
            ...this.expectContextNodeMetadata(),
            kind: nodeKind,
            isLeaf: false,
            maybeLiteralAttributes,
            sectionConstant,
            maybeName,
            semicolonConstant,
            sectionMembers,
        };
        this.endContext(astNode);
        return astNode;
    }

    // sub-item of 12.2.2 Section Documents
    private readSectionMembers(): Ast.IArrayWrapper<Ast.SectionMember> {
        const nodeKind: Ast.NodeKind.ArrayWrapper = Ast.NodeKind.ArrayWrapper;
        this.startContext(nodeKind);

        const totalTokens: number = this.lexerSnapshot.tokens.length;
        const sectionMembers: Ast.SectionMember[] = [];
        while (this.tokenIndex < totalTokens) {
            sectionMembers.push(this.readSectionMember());
        }

        const astNode: Ast.IArrayWrapper<Ast.SectionMember> = {
            ...this.expectContextNodeMetadata(),
            kind: nodeKind,
            isLeaf: false,
            elements: sectionMembers,
        };
        this.endContext(astNode);
        return astNode;
    }

    // sub-item of 12.2.2 Section Documents
    private readSectionMember(): Ast.SectionMember {
        const nodeKind: Ast.NodeKind.SectionMember = Ast.NodeKind.SectionMember;
        this.startContext(nodeKind);

        const maybeLiteralAttributes: Option<Ast.RecordLiteral> = this.maybeReadLiteralAttributes();
        this.incrementAttributeCounterIfUndefined(maybeLiteralAttributes);
        const maybeSharedConstant: Option<Ast.Constant> = this.maybeReadTokenKindAsConstant(TokenKind.KeywordShared);
        this.incrementAttributeCounterIfUndefined(maybeSharedConstant);
        const namePairedExpression: Ast.IdentifierPairedExpression = this.readIdentifierPairedExpression();
        const semicolonConstant: Ast.Constant = this.readTokenKindAsConstant(TokenKind.Semicolon);

        const astNode: Ast.SectionMember = {
            ...this.expectContextNodeMetadata(),
            kind: nodeKind,
            isLeaf: false,
            maybeLiteralAttributes,
            maybeSharedConstant,
            namePairedExpression,
            semicolonConstant,
        };
        this.endContext(astNode);
        return astNode;
    }

    // 12.2.3.1 Expressions
    private readExpression(): Ast.TExpression {
        switch (this.maybeCurrentTokenKind) {
            case TokenKind.KeywordEach:
                return this.readEachExpression();

            case TokenKind.KeywordLet:
                return this.readLetExpression();

            case TokenKind.KeywordIf:
                return this.readIfExpression();

            case TokenKind.KeywordError:
                return this.readErrorRaisingExpression();

            case TokenKind.KeywordTry:
                return this.readErrorHandlingExpression();

            case TokenKind.LeftParenthesis:
                const disambiguation: ParenthesisDisambiguation = this.disambiguateParenthesis();
                switch (disambiguation) {
                    case ParenthesisDisambiguation.FunctionExpression:
                        return this.readFunctionExpression();

                    case ParenthesisDisambiguation.ParenthesizedExpression:
                        return this.readLogicalExpression();

                    default:
                        throw isNever(disambiguation);
                }
            default:
                return this.readLogicalExpression();
        }
    }

    // 12.2.3.2 Logical expressions
    private readLogicalExpression(): Ast.TLogicalExpression {
<<<<<<< HEAD
        return this.recursiveReadBinOpExpressionOneOperand<
            Ast.NodeKind.LogicalExpression,
            Ast.TLogicalExpression,
            Ast.LogicalOperator
        >(
            Ast.NodeKind.LogicalExpression,
=======
        return this.readBinOpExpression<
            Ast.NodeKind.LogicalExpression,
            Ast.TLogicalExpression,
            Ast.LogicalOperator,
            Ast.TLogicalExpression
        >(
            Ast.NodeKind.LogicalExpression,
            () => this.readIsExpression(),
            maybeCurrentTokenKind => Ast.logicalOperatorFrom(maybeCurrentTokenKind),
>>>>>>> c5ab4ca0
            () => this.readIsExpression(),
            maybeCurrentTokenKind => Ast.logicalOperatorFrom(maybeCurrentTokenKind),
        );
    }

    // 12.2.3.3 Is expression
    private readIsExpression(): Ast.TIsExpression {
<<<<<<< HEAD
        return this.recursiveReadBinOpExpressionTwoOperand<
=======
        return this.readBinOpExpression<
>>>>>>> c5ab4ca0
            Ast.NodeKind.IsExpression,
            Ast.TAsExpression,
            Ast.ConstantKind.Is,
            Ast.TNullablePrimitiveType
        >(
            Ast.NodeKind.IsExpression,
            () => this.readAsExpression(),
            maybeCurrentTokenKind => (maybeCurrentTokenKind === TokenKind.KeywordIs ? Ast.ConstantKind.Is : undefined),
            () => this.readNullablePrimitiveType(),
        );
    }

    // sub-item of 12.2.3.3 Is expression
    private readNullablePrimitiveType(): Ast.TNullablePrimitiveType {
        if (this.isOnIdentifierConstant(Ast.IdentifierConstant.Nullable)) {
            return this.readPairedConstant<Ast.NodeKind.NullablePrimitiveType, Ast.PrimitiveType>(
                Ast.NodeKind.NullablePrimitiveType,
                () => this.readIdentifierConstantAsConstant(Ast.IdentifierConstant.Nullable),
                () => this.readPrimitiveType(),
            );
        } else {
            return this.readPrimitiveType();
        }
    }

    // 12.2.3.4 As expression
    private readAsExpression(): Ast.TAsExpression {
<<<<<<< HEAD
        return this.recursiveReadBinOpExpressionTwoOperand<
=======
        return this.readBinOpExpression<
>>>>>>> c5ab4ca0
            Ast.NodeKind.AsExpression,
            Ast.TEqualityExpression,
            Ast.ConstantKind.As,
            Ast.TNullablePrimitiveType
        >(
            Ast.NodeKind.AsExpression,
            () => this.readEqualityExpression(),
            maybeCurrentTokenKind => (maybeCurrentTokenKind === TokenKind.KeywordAs ? Ast.ConstantKind.As : undefined),
            () => this.readNullablePrimitiveType(),
        );
    }

    // 12.2.3.5 Equality expression
    private readEqualityExpression(): Ast.TEqualityExpression {
<<<<<<< HEAD
        return this.recursiveReadBinOpExpressionOneOperand<
            Ast.NodeKind.EqualityExpression,
            Ast.TEqualityExpression,
            Ast.EqualityOperator
        >(
            Ast.NodeKind.EqualityExpression,
=======
        return this.readBinOpExpression<
            Ast.NodeKind.EqualityExpression,
            Ast.TEqualityExpression,
            Ast.EqualityOperator,
            Ast.TEqualityExpression
        >(
            Ast.NodeKind.EqualityExpression,
            () => this.readRelationalExpression(),
            maybeCurrentTokenKind => Ast.equalityOperatorFrom(maybeCurrentTokenKind),
>>>>>>> c5ab4ca0
            () => this.readRelationalExpression(),
            maybeCurrentTokenKind => Ast.equalityOperatorFrom(maybeCurrentTokenKind),
        );
    }

    // 12.2.3.6 Relational expression
    private readRelationalExpression(): Ast.TRelationalExpression {
        return this.recursiveReadBinOpExpressionOneOperand<
            Ast.NodeKind.RelationalExpression,
            Ast.TArithmeticExpression,
            Ast.RelationalOperator
        >(
            Ast.NodeKind.RelationalExpression,
<<<<<<< HEAD
            () => this.readArithmeticExpression(),
            maybeCurrentTokenKind => Ast.relationalOperatorFrom(maybeCurrentTokenKind),
=======
            Ast.TArithmeticExpression,
            Ast.RelationalOperator,
            Ast.TArithmeticExpression
        >(
            Ast.NodeKind.RelationalExpression,
            () => this.readArithmeticExpression(),
            maybeCurrentTokenKind => Ast.relationalOperatorFrom(maybeCurrentTokenKind),
            () => this.readArithmeticExpression(),
>>>>>>> c5ab4ca0
        );
    }

    // 12.2.3.7 Arithmetic expressions
    private readArithmeticExpression(): Ast.TArithmeticExpression {
        return this.recursiveReadBinOpExpressionOneOperand<
            Ast.NodeKind.ArithmeticExpression,
            Ast.TMetadataExpression,
<<<<<<< HEAD
            Ast.ArithmeticOperator
=======
            Ast.ArithmeticOperator,
            Ast.TMetadataExpression
>>>>>>> c5ab4ca0
        >(
            Ast.NodeKind.ArithmeticExpression,
            () => this.readMetadataExpression(),
            maybeCurrentTokenKind => Ast.arithmeticOperatorFrom(maybeCurrentTokenKind),
<<<<<<< HEAD
=======
            () => this.readMetadataExpression(),
>>>>>>> c5ab4ca0
        );
    }

    // 12.2.3.8 Metadata expression
    private readMetadataExpression(): Ast.TMetadataExpression {
        const nodeKind: Ast.NodeKind.MetadataExpression = Ast.NodeKind.MetadataExpression;
        this.startContext(nodeKind);

        const left: Ast.TUnaryExpression = this.readUnaryExpression();
        const maybeConstant: Option<Ast.Constant> = this.maybeReadTokenKindAsConstant(TokenKind.KeywordMeta);
        this.incrementAttributeCounterIfUndefined(maybeConstant);

        if (maybeConstant) {
            const right: Ast.TUnaryExpression = this.readUnaryExpression();

            const astNode: Ast.MetadataExpression = {
                ...this.expectContextNodeMetadata(),
                kind: nodeKind,
                isLeaf: false,
                left,
                constant: maybeConstant,
                right,
            };

            this.endContext(astNode);
            return astNode;
        } else {
            this.deleteContext(undefined);
            return left;
        }
    }

    // 12.2.3.9 Unary expression
    private readUnaryExpression(): Ast.TUnaryExpression {
        let maybeOperator: Option<Ast.UnaryOperator> = Ast.unaryOperatorFrom(this.maybeCurrentTokenKind);
        if (maybeOperator === undefined) {
            return this.readTypeExpression();
        }

        const unaryNodeKind: Ast.NodeKind.UnaryExpression = Ast.NodeKind.UnaryExpression;
        this.startContext(unaryNodeKind);

        const arrayNodeKind: Ast.NodeKind.ArrayWrapper = Ast.NodeKind.ArrayWrapper;
        this.startContext(arrayNodeKind);

        const operatorConstants: Ast.Constant[] = [];
        while (maybeOperator) {
            operatorConstants.push(this.readTokenKindAsConstant(this.maybeCurrentTokenKind as TokenKind));
            maybeOperator = Ast.unaryOperatorFrom(this.maybeCurrentTokenKind);
        }
        const operators: Ast.IArrayWrapper<Ast.Constant> = {
            ...this.expectContextNodeMetadata(),
            kind: arrayNodeKind,
            isLeaf: false,
            elements: operatorConstants,
        };
        this.endContext(operators);

        const typeExpression: Ast.TTypeExpression = this.readTypeExpression();

        const astNode: Ast.UnaryExpression = {
            ...this.expectContextNodeMetadata(),
            kind: unaryNodeKind,
            isLeaf: false,
            operators,
            typeExpression,
        };
        this.endContext(astNode);
        return astNode;
    }

    // 12.2.3.10 Primary expression
    private readPrimaryExpression(): Ast.TPrimaryExpression {
        // I'd prefer to use a switch statement here but there's an issue with Typescript.
        // Doing a switch on this.currentTokenKind makes all child expressions think it's constant,
        // but it gets updated with readX calls.

        let primaryExpression: Option<Ast.TPrimaryExpression>;
        const maybeCurrentTokenKind: Option<TokenKind> = this.maybeCurrentTokenKind;
        const isIdentifierExpressionNext: boolean =
            maybeCurrentTokenKind === TokenKind.AtSign || maybeCurrentTokenKind === TokenKind.Identifier;

        if (isIdentifierExpressionNext) {
            primaryExpression = this.readIdentifierExpression();
        } else {
            switch (maybeCurrentTokenKind) {
                case TokenKind.LeftParenthesis:
                    primaryExpression = this.readParenthesizedExpression();
                    break;

                case TokenKind.LeftBracket:
                    const disambiguation: BracketDisambiguation = this.disambiguateBracket();
                    switch (disambiguation) {
                        case BracketDisambiguation.FieldProjection:
                            primaryExpression = this.readFieldProjection();
                            break;

                        case BracketDisambiguation.FieldSelection:
                            primaryExpression = this.readFieldSelection();
                            break;

                        case BracketDisambiguation.Record:
                            primaryExpression = this.readRecordExpression();
                            break;

                        default:
                            throw isNever(disambiguation);
                    }
                    break;

                case TokenKind.LeftBrace:
                    primaryExpression = this.readListExpression();
                    break;

                case TokenKind.Ellipsis:
                    primaryExpression = this.readNotImplementedExpression();
                    break;

                case TokenKind.KeywordHashShared:
                    throw new CommonError.NotYetImplementedError("todo");

                case TokenKind.KeywordHashBinary:
                    primaryExpression = this.readKeyword();
                    break;

                case TokenKind.KeywordHashDate:
                    primaryExpression = this.readKeyword();
                    break;

                case TokenKind.KeywordHashDateTime:
                    primaryExpression = this.readKeyword();
                    break;

                case TokenKind.KeywordHashDateTimeZone:
                    primaryExpression = this.readKeyword();
                    break;

                case TokenKind.KeywordHashDuration:
                    primaryExpression = this.readKeyword();
                    break;

                case TokenKind.KeywordHashTable:
                    primaryExpression = this.readKeyword();
                    break;

                case TokenKind.KeywordHashTime:
                    primaryExpression = this.readKeyword();
                    break;

                default:
                    primaryExpression = this.readLiteralExpression();
            }
        }

        const isRecursivePrimaryExpression: boolean =
            // section-access-expression
            // this.isOnTokenKind(TokenKind.Bang)
            // field-access-expression
            this.isOnTokenKind(TokenKind.LeftBrace) ||
            // item-access-expression
            this.isOnTokenKind(TokenKind.LeftBracket) ||
            // invoke-expression
            this.isOnTokenKind(TokenKind.LeftParenthesis);
        if (isRecursivePrimaryExpression) {
            return this.readRecursivePrimaryExpression(primaryExpression);
        } else {
            return primaryExpression;
        }
    }

    // 12.2.3.11 Literal expression
    private readLiteralExpression(): Ast.LiteralExpression {
        const nodeKind: Ast.NodeKind.LiteralExpression = Ast.NodeKind.LiteralExpression;
        this.startContext(nodeKind);

        const expectedTokenKinds: ReadonlyArray<TokenKind> = [
            TokenKind.HexLiteral,
            TokenKind.KeywordFalse,
            TokenKind.KeywordTrue,
            TokenKind.NumericLiteral,
            TokenKind.NullLiteral,
            TokenKind.StringLiteral,
        ];
        const maybeErr: Option<ParserError.ExpectedAnyTokenKindError> = this.expectAnyTokenKind(expectedTokenKinds);
        if (maybeErr) {
            throw maybeErr;
        }

        const maybeLiteralKind: Option<Ast.LiteralKind> = Ast.literalKindFrom(this.maybeCurrentTokenKind);
        if (maybeLiteralKind === undefined) {
            throw new CommonError.InvariantError(
                `couldn't convert TokenKind=${this.maybeCurrentTokenKind} into LiteralKind`,
            );
        }

        const literal: string = this.readToken();
        const astNode: Ast.LiteralExpression = {
            ...this.expectContextNodeMetadata(),
            kind: nodeKind,
            isLeaf: true,
            literal: literal,
            literalKind: maybeLiteralKind,
        };
        this.endContext(astNode);
        return astNode;
    }

    // 12.2.3.12 Identifier expression
    private readIdentifierExpression(): Ast.IdentifierExpression {
        const nodeKind: Ast.NodeKind.IdentifierExpression = Ast.NodeKind.IdentifierExpression;
        this.startContext(nodeKind);

        const maybeInclusiveConstant: Option<Ast.Constant> = this.maybeReadTokenKindAsConstant(TokenKind.AtSign);
        this.incrementAttributeCounterIfUndefined(maybeInclusiveConstant);
        const identifier: Ast.Identifier = this.readIdentifier();

        const astNode: Ast.IdentifierExpression = {
            ...this.expectContextNodeMetadata(),
            kind: nodeKind,
            isLeaf: false,
            maybeInclusiveConstant,
            identifier,
        };
        this.endContext(astNode);
        return astNode;
    }

    // 12.2.3.14 Parenthesized expression
    private readParenthesizedExpression(): Ast.ParenthesizedExpression {
        return this.readWrapped<Ast.NodeKind.ParenthesizedExpression, Ast.TExpression>(
            Ast.NodeKind.ParenthesizedExpression,
            () => this.readTokenKindAsConstant(TokenKind.LeftParenthesis),
            () => this.readExpression(),
            () => this.readTokenKindAsConstant(TokenKind.RightParenthesis),
            false,
        );
    }

    // 12.2.3.15 Not-implemented expression
    private readNotImplementedExpression(): Ast.NotImplementedExpression {
        const nodeKind: Ast.NodeKind.NotImplementedExpression = Ast.NodeKind.NotImplementedExpression;
        this.startContext(nodeKind);

        const ellipsisConstant: Ast.Constant = this.readTokenKindAsConstant(TokenKind.Ellipsis);

        const astNode: Ast.NotImplementedExpression = {
            ...this.expectContextNodeMetadata(),
            kind: nodeKind,
            isLeaf: false,
            ellipsisConstant,
        };
        this.endContext(astNode);
        return astNode;
    }

    // 12.2.3.16 Invoke expression
    private readInvokeExpression(): Ast.InvokeExpression {
        const continueReadingValues: boolean = !this.isNextTokenKind(TokenKind.RightParenthesis);
        return this.readWrapped<Ast.NodeKind.InvokeExpression, Ast.InvokeExpression["content"]>(
            Ast.NodeKind.InvokeExpression,
            () => this.readTokenKindAsConstant(TokenKind.LeftParenthesis),
            () => this.readCsvArray(() => this.readExpression(), continueReadingValues),
            () => this.readTokenKindAsConstant(TokenKind.RightParenthesis),
            false,
        );
    }

    // 12.2.3.17 List expression
    private readListExpression(): Ast.ListExpression {
        const continueReadingValues: boolean = !this.isNextTokenKind(TokenKind.RightBrace);
        return this.readWrapped<Ast.NodeKind.ListExpression, Ast.ListExpression["content"]>(
            Ast.NodeKind.ListExpression,
            () => this.readTokenKindAsConstant(TokenKind.LeftBrace),
            () => this.readCsvArray(() => this.readExpression(), continueReadingValues),
            () => this.readTokenKindAsConstant(TokenKind.RightBrace),
            false,
        );
    }

    // 12.2.3.18 Record expression
    private readRecordExpression(): Ast.RecordExpression {
        const continueReadingValues: boolean = !this.isNextTokenKind(TokenKind.RightBracket);
        return this.readWrapped<Ast.NodeKind.RecordExpression, Ast.RecordExpression["content"]>(
            Ast.NodeKind.RecordExpression,
            () => this.readTokenKindAsConstant(TokenKind.LeftBracket),
            () => this.readGeneralizedIdentifierPairedExpressions(continueReadingValues),
            () => this.readTokenKindAsConstant(TokenKind.RightBracket),
            false,
        );
    }

    // 12.2.3.19 Item access expression
    private readItemAccessExpression(): Ast.ItemAccessExpression {
        return this.readWrapped<Ast.NodeKind.ItemAccessExpression, Ast.TExpression>(
            Ast.NodeKind.ItemAccessExpression,
            () => this.readTokenKindAsConstant(TokenKind.LeftBrace),
            () => this.readExpression(),
            () => this.readTokenKindAsConstant(TokenKind.RightBrace),
            true,
        );
    }

    // sub-item of 12.2.3.20 Field access expressions
    private readFieldSelection(): Ast.FieldSelector {
        return this.readFieldSelector(true);
    }

    // sub-item of 12.2.3.20 Field access expressions
    private readFieldProjection(): Ast.FieldProjection {
        return this.readWrapped<Ast.NodeKind.FieldProjection, Ast.FieldProjection["content"]>(
            Ast.NodeKind.FieldProjection,
            () => this.readTokenKindAsConstant(TokenKind.LeftBracket),
            () => this.readCsvArray(() => this.readFieldSelector(false), true),
            () => this.readTokenKindAsConstant(TokenKind.RightBracket),
            true,
        );
    }

    // sub-item of 12.2.3.20 Field access expressions
    private readFieldSelector(allowOptional: boolean): Ast.FieldSelector {
        return this.readWrapped<Ast.NodeKind.FieldSelector, Ast.GeneralizedIdentifier>(
            Ast.NodeKind.FieldSelector,
            () => this.readTokenKindAsConstant(TokenKind.LeftBracket),
            () => this.readGeneralizedIdentifier(),
            () => this.readTokenKindAsConstant(TokenKind.RightBracket),
            allowOptional,
        );
    }

    // 12.2.3.21 Function expression
    private readFunctionExpression(): Ast.FunctionExpression {
        const nodeKind: Ast.NodeKind.FunctionExpression = Ast.NodeKind.FunctionExpression;
        this.startContext(nodeKind);

        const parameters: Ast.IParameterList<Option<Ast.AsNullablePrimitiveType>> = this.readParameterList(() =>
            this.maybeReadAsNullablePrimitiveType(),
        );
        const maybeFunctionReturnType: Option<Ast.AsNullablePrimitiveType> = this.maybeReadAsNullablePrimitiveType();
        this.incrementAttributeCounterIfUndefined(maybeFunctionReturnType);
        const fatArrowConstant: Ast.Constant = this.readTokenKindAsConstant(TokenKind.FatArrow);
        const expression: Ast.TExpression = this.readExpression();

        const astNode: Ast.FunctionExpression = {
            ...this.expectContextNodeMetadata(),
            kind: nodeKind,
            isLeaf: false,
            parameters,
            maybeFunctionReturnType,
            fatArrowConstant,
            expression,
        };
        this.endContext(astNode);
        return astNode;
    }

    // 12.2.3.22 Each expression
    private readEachExpression(): Ast.EachExpression {
        return this.readPairedConstant<Ast.NodeKind.EachExpression, Ast.TExpression>(
            Ast.NodeKind.EachExpression,
            () => this.readTokenKindAsConstant(TokenKind.KeywordEach),
            () => this.readExpression(),
        );
    }

    // 12.2.3.23 Let expression
    private readLetExpression(): Ast.LetExpression {
        const nodeKind: Ast.NodeKind.LetExpression = Ast.NodeKind.LetExpression;
        this.startContext(nodeKind);

        const letConstant: Ast.Constant = this.readTokenKindAsConstant(TokenKind.KeywordLet);
        const identifierExpressionPairedExpressions: Ast.ICsvArray<
            Ast.IdentifierPairedExpression
        > = this.readIdentifierPairedExpressions(true);
        const inConstant: Ast.Constant = this.readTokenKindAsConstant(TokenKind.KeywordIn);
        const expression: Ast.TExpression = this.readExpression();

        const astNode: Ast.LetExpression = {
            ...this.expectContextNodeMetadata(),
            kind: Ast.NodeKind.LetExpression,
            isLeaf: false,
            letConstant,
            variableList: identifierExpressionPairedExpressions,
            inConstant,
            expression,
        };
        this.endContext(astNode);
        return astNode;
    }

    // 12.2.3.24 If expression
    private readIfExpression(): Ast.IfExpression {
        const nodeKind: Ast.NodeKind.IfExpression = Ast.NodeKind.IfExpression;
        this.startContext(nodeKind);

        const ifConstant: Ast.Constant = this.readTokenKindAsConstant(TokenKind.KeywordIf);
        const condition: Ast.TExpression = this.readExpression();

        const thenConstant: Ast.Constant = this.readTokenKindAsConstant(TokenKind.KeywordThen);
        const trueExpression: Ast.TExpression = this.readExpression();

        const elseConstant: Ast.Constant = this.readTokenKindAsConstant(TokenKind.KeywordElse);
        const falseExpression: Ast.TExpression = this.readExpression();

        const astNode: Ast.IfExpression = {
            ...this.expectContextNodeMetadata(),
            kind: nodeKind,
            isLeaf: false,
            ifConstant,
            condition,
            thenConstant,
            trueExpression,
            elseConstant,
            falseExpression,
        };
        this.endContext(astNode);
        return astNode;
    }

    // 12.2.3.25 Type expression
    private readTypeExpression(): Ast.TTypeExpression {
        if (this.isOnTokenKind(TokenKind.KeywordType)) {
            return this.readPairedConstant<Ast.NodeKind.TypePrimaryType, Ast.TPrimaryType>(
                Ast.NodeKind.TypePrimaryType,
                () => this.readTokenKindAsConstant(TokenKind.KeywordType),
                () => this.readPrimaryType(),
            );
        } else {
            return this.readPrimaryExpression();
        }
    }

    // sub-item of 12.2.3.25 Type expression
    private readType(): Ast.TType {
        const triedReadPrimaryType: TriedReadPrimaryType = this.tryReadPrimaryType();

        if (triedReadPrimaryType.kind === ResultKind.Ok) {
            return triedReadPrimaryType.value;
        } else {
            return this.readPrimaryExpression();
        }
    }

    // sub-item of 12.2.3.25 Type expression
    private readPrimaryType(): Ast.TPrimaryType {
        const triedReadPrimaryType: TriedReadPrimaryType = this.tryReadPrimaryType();

        if (triedReadPrimaryType.kind === ResultKind.Ok) {
            return triedReadPrimaryType.value;
        } else {
            throw triedReadPrimaryType.error;
        }
    }

    private tryReadPrimaryType(): TriedReadPrimaryType {
        const backup: StateBackup = this.backupState();

        const isTableTypeNext: boolean =
            this.isOnIdentifierConstant(Ast.IdentifierConstant.Table) &&
            (this.isNextTokenKind(TokenKind.LeftBracket) ||
                this.isNextTokenKind(TokenKind.LeftParenthesis) ||
                this.isNextTokenKind(TokenKind.AtSign) ||
                this.isNextTokenKind(TokenKind.Identifier));
        const isFunctionTypeNext: boolean =
            this.isOnIdentifierConstant(Ast.IdentifierConstant.Function) &&
            this.isNextTokenKind(TokenKind.LeftParenthesis);

        if (this.isOnTokenKind(TokenKind.LeftBracket)) {
            return {
                kind: ResultKind.Ok,
                value: this.readRecordType(),
            };
        } else if (this.isOnTokenKind(TokenKind.LeftBrace)) {
            return {
                kind: ResultKind.Ok,
                value: this.readListType(),
            };
        } else if (isTableTypeNext) {
            return {
                kind: ResultKind.Ok,
                value: this.readTableType(),
            };
        } else if (isFunctionTypeNext) {
            return {
                kind: ResultKind.Ok,
                value: this.readFunctionType(),
            };
        } else if (this.isOnIdentifierConstant(Ast.IdentifierConstant.Nullable)) {
            return {
                kind: ResultKind.Ok,
                value: this.readNullableType(),
            };
        } else {
            const triedReadPrimitiveType: TriedReadPrimaryType = this.tryReadPrimitiveType();

            if (triedReadPrimitiveType.kind === ResultKind.Err) {
                this.restoreBackup(backup);
            }
            return triedReadPrimitiveType;
        }
    }

    // sub-item of 12.2.3.25 Type expression
    private readRecordType(): Ast.RecordType {
        const nodeKind: Ast.NodeKind.RecordType = Ast.NodeKind.RecordType;
        this.startContext(nodeKind);

        const fields: Ast.FieldSpecificationList = this.readFieldSpecificationList(true);

        const astNode: Ast.RecordType = {
            ...this.expectContextNodeMetadata(),
            kind: nodeKind,
            isLeaf: false,
            fields,
        };
        this.endContext(astNode);
        return astNode;
    }

    // sub-item of 12.2.3.25 Type expression
    private readTableType(): Ast.TableType {
        const nodeKind: Ast.NodeKind.TableType = Ast.NodeKind.TableType;
        this.startContext(nodeKind);

        const tableConstant: Ast.Constant = this.readIdentifierConstantAsConstant(Ast.IdentifierConstant.Table);
        const maybeCurrentTokenKind: Option<TokenKind> = this.maybeCurrentTokenKind;
        const isPrimaryExpressionExpected: boolean =
            maybeCurrentTokenKind === TokenKind.AtSign ||
            maybeCurrentTokenKind === TokenKind.Identifier ||
            maybeCurrentTokenKind === TokenKind.LeftParenthesis;

        let rowType: Ast.FieldSpecificationList | Ast.TPrimaryExpression;
        if (isPrimaryExpressionExpected) {
            rowType = this.readPrimaryExpression();
        } else {
            rowType = this.readFieldSpecificationList(false);
        }

        const astNode: Ast.TableType = {
            ...this.expectContextNodeMetadata(),
            kind: nodeKind,
            isLeaf: false,
            tableConstant,
            rowType,
        };
        this.endContext(astNode);
        return astNode;
    }

    // sub-item of 12.2.3.25 Type expression
    private readFieldSpecificationList(allowOpenMarker: boolean): Ast.FieldSpecificationList {
        const nodeKind: Ast.NodeKind.FieldSpecificationList = Ast.NodeKind.FieldSpecificationList;
        this.startContext(nodeKind);

        const leftBracketConstant: Ast.Constant = this.readTokenKindAsConstant(TokenKind.LeftBracket);
        const fields: Ast.ICsv<Ast.FieldSpecification>[] = [];
        let continueReadingValues: boolean = true;
        let maybeOpenRecordMarkerConstant: Option<Ast.Constant> = undefined;

        const fieldArrayNodeKind: Ast.NodeKind.ArrayWrapper = Ast.NodeKind.ArrayWrapper;
        this.startContext(fieldArrayNodeKind);

        while (continueReadingValues) {
            if (this.isOnTokenKind(TokenKind.Ellipsis)) {
                if (allowOpenMarker) {
                    if (maybeOpenRecordMarkerConstant) {
                        throw this.fieldSpecificationListReadError(false);
                    } else {
                        maybeOpenRecordMarkerConstant = this.readTokenKindAsConstant(TokenKind.Ellipsis);
                        continueReadingValues = false;
                    }
                } else {
                    throw this.fieldSpecificationListReadError(allowOpenMarker);
                }
            } else if (this.isOnTokenKind(TokenKind.Identifier)) {
                const csvNodeKind: Ast.NodeKind.Csv = Ast.NodeKind.Csv;
                this.startContext(csvNodeKind);

                const fieldSpecificationNodeKind: Ast.NodeKind.FieldSpecification = Ast.NodeKind.FieldSpecification;
                this.startContext(fieldSpecificationNodeKind);

                const maybeOptionalConstant: Option<Ast.Constant> = this.maybeReadIdentifierConstantAsConstant(
                    Ast.IdentifierConstant.Optional,
                );
                this.incrementAttributeCounterIfUndefined(maybeOptionalConstant);

                const name: Ast.GeneralizedIdentifier = this.readGeneralizedIdentifier();

                const maybeFieldTypeSpeification: Option<
                    Ast.FieldTypeSpecification
                > = this.maybeReadFieldTypeSpecification();
                this.incrementAttributeCounterIfUndefined(maybeFieldTypeSpeification);

                const maybeCommaConstant: Option<Ast.Constant> = this.maybeReadTokenKindAsConstant(TokenKind.Comma);
                this.incrementAttributeCounterIfUndefined(maybeCommaConstant);
                continueReadingValues = maybeCommaConstant !== undefined;

                const field: Ast.FieldSpecification = {
                    ...this.expectContextNodeMetadata(),
                    kind: fieldSpecificationNodeKind,
                    isLeaf: false,
                    maybeOptionalConstant,
                    name,
                    maybeFieldTypeSpeification,
                };
                this.endContext(field);

                const csv: Ast.ICsv<Ast.FieldSpecification> = {
                    ...this.expectContextNodeMetadata(),
                    kind: csvNodeKind,
                    isLeaf: false,
                    node: field,
                    maybeCommaConstant,
                };
                this.endContext(csv);
                fields.push(csv);
            } else {
                throw this.fieldSpecificationListReadError(allowOpenMarker);
            }
        }

        const fieldArray: Ast.ICsvArray<Ast.FieldSpecification> = {
            ...this.expectContextNodeMetadata(),
            kind: fieldArrayNodeKind,
            elements: fields,
            isLeaf: false,
        };
        this.endContext(fieldArray);

        const rightBracketConstant: Ast.Constant = this.readTokenKindAsConstant(TokenKind.RightBracket);

        const astNode: Ast.FieldSpecificationList = {
            ...this.expectContextNodeMetadata(),
            kind: nodeKind,
            isLeaf: false,
            openWrapperConstant: leftBracketConstant,
            content: fieldArray,
            maybeOpenRecordMarkerConstant,
            closeWrapperConstant: rightBracketConstant,
        };
        this.endContext(astNode);
        return astNode;
    }

    // sub-item of 12.2.3.25 Type expression
    private maybeReadFieldTypeSpecification(): Option<Ast.FieldTypeSpecification> {
        const nodeKind: Ast.NodeKind.FieldTypeSpecification = Ast.NodeKind.FieldTypeSpecification;
        this.startContext(nodeKind);

        const maybeEqualConstant: Option<Ast.Constant> = this.maybeReadTokenKindAsConstant(TokenKind.Equal);
        if (maybeEqualConstant) {
            const fieldType: Ast.TType = this.readType();

            const astNode: Ast.FieldTypeSpecification = {
                ...this.expectContextNodeMetadata(),
                kind: Ast.NodeKind.FieldTypeSpecification,
                isLeaf: false,
                equalConstant: maybeEqualConstant,
                fieldType,
            };
            this.endContext(astNode);
            return astNode;
        } else {
            this.deleteContext(undefined);
            return undefined;
        }
    }

    // sub-item of 12.2.3.25 Type expression
    private readFunctionType(): Ast.FunctionType {
        const nodeKind: Ast.NodeKind.FunctionType = Ast.NodeKind.FunctionType;
        this.startContext(nodeKind);

        const functionConstant: Ast.Constant = this.readIdentifierConstantAsConstant(Ast.IdentifierConstant.Function);
        const parameters: Ast.IParameterList<Ast.AsType> = this.readParameterList(() => this.readAsType());
        const functionReturnType: Ast.AsType = this.readAsType();

        const astNode: Ast.FunctionType = {
            ...this.expectContextNodeMetadata(),
            kind: nodeKind,
            isLeaf: false,
            functionConstant,
            parameters,
            functionReturnType,
        };
        this.endContext(astNode);
        return astNode;
    }

    // sub-item of 12.2.3.25 Type expression
    private readNullableType(): Ast.NullableType {
        return this.readPairedConstant<Ast.NodeKind.NullableType, Ast.TType>(
            Ast.NodeKind.NullableType,
            () => this.readIdentifierConstantAsConstant(Ast.IdentifierConstant.Nullable),
            () => this.readType(),
        );
    }

    // 12.2.3.26 Error raising expression
    private readErrorRaisingExpression(): Ast.ErrorRaisingExpression {
        return this.readPairedConstant<Ast.NodeKind.ErrorRaisingExpression, Ast.TExpression>(
            Ast.NodeKind.ErrorRaisingExpression,
            () => this.readTokenKindAsConstant(TokenKind.KeywordError),
            () => this.readExpression(),
        );
    }

    // 12.2.3.27 Error handling expression
    private readErrorHandlingExpression(): Ast.ErrorHandlingExpression {
        const nodeKind: Ast.NodeKind.ErrorHandlingExpression = Ast.NodeKind.ErrorHandlingExpression;
        this.startContext(nodeKind);

        const tryConstant: Ast.Constant = this.readTokenKindAsConstant(TokenKind.KeywordTry);
        const protectedExpression: Ast.TExpression = this.readExpression();

        const otherwiseExpressionNodeKind: Ast.NodeKind.OtherwiseExpression = Ast.NodeKind.OtherwiseExpression;
        const maybeOtherwiseExpression: Option<Ast.OtherwiseExpression> = this.maybeReadPairedConstant<
            Ast.NodeKind.OtherwiseExpression,
            Ast.TExpression
        >(
            otherwiseExpressionNodeKind,
            () => this.isOnTokenKind(TokenKind.KeywordOtherwise),
            () => this.readTokenKindAsConstant(TokenKind.KeywordOtherwise),
            () => this.readExpression(),
        );
        this.incrementAttributeCounterIfUndefined(maybeOtherwiseExpression);

        const astNode: Ast.ErrorHandlingExpression = {
            ...this.expectContextNodeMetadata(),
            kind: nodeKind,
            isLeaf: false,
            tryConstant,
            protectedExpression,
            maybeOtherwiseExpression,
        };
        this.endContext(astNode);
        return astNode;
    }

    // 12.2.4 Literal Attributes
    private maybeReadLiteralAttributes(): Option<Ast.RecordLiteral> {
        if (this.isOnTokenKind(TokenKind.LeftBracket)) {
            return this.readRecordLiteral();
        } else {
            return undefined;
        }
    }

    private readRecordLiteral(): Ast.RecordLiteral {
        const continueReadingValues: boolean = !this.isNextTokenKind(TokenKind.RightBracket);
        const wrappedRead: Ast.IWrapped<Ast.NodeKind.RecordLiteral, Ast.RecordLiteral["content"]> = this.readWrapped<
            Ast.NodeKind.RecordLiteral,
            Ast.RecordLiteral["content"]
        >(
            Ast.NodeKind.RecordLiteral,
            () => this.readTokenKindAsConstant(TokenKind.LeftBracket),
            () => this.readFieldNamePairedAnyLiterals(continueReadingValues),
            () => this.readTokenKindAsConstant(TokenKind.RightBracket),
            false,
        );
        return {
            literalKind: Ast.LiteralKind.Record,
            ...wrappedRead,
        };
    }

    private readFieldNamePairedAnyLiterals(
        continueReadingValues: boolean,
    ): Ast.ICsvArray<Ast.GeneralizedIdentifierPairedAnyLiteral> {
        return this.readCsvArray(
            () =>
                this.readKeyValuePair<
                    Ast.NodeKind.GeneralizedIdentifierPairedAnyLiteral,
                    Ast.GeneralizedIdentifier,
                    Ast.TAnyLiteral
                >(
                    Ast.NodeKind.GeneralizedIdentifierPairedAnyLiteral,
                    () => this.readGeneralizedIdentifier(),
                    () => this.readAnyLiteral(),
                ),
            continueReadingValues,
        );
    }

    private readListLiteral(): Ast.ListLiteral {
        const continueReadingValues: boolean = !this.isNextTokenKind(TokenKind.RightBrace);
        const wrappedRead: Ast.IWrapped<Ast.NodeKind.ListLiteral, Ast.ListLiteral["content"]> = this.readWrapped<
            Ast.NodeKind.ListLiteral,
            Ast.ListLiteral["content"]
        >(
            Ast.NodeKind.ListLiteral,
            () => this.readTokenKindAsConstant(TokenKind.LeftBrace),
            () => this.readCsvArray(() => this.readAnyLiteral(), continueReadingValues),
            () => this.readTokenKindAsConstant(TokenKind.RightBrace),
            false,
        );
        return {
            literalKind: Ast.LiteralKind.List,
            ...wrappedRead,
        };
    }

    private readAnyLiteral(): Ast.TAnyLiteral {
        if (this.isOnTokenKind(TokenKind.LeftBracket)) {
            return this.readRecordLiteral();
        } else if (this.isOnTokenKind(TokenKind.LeftBrace)) {
            return this.readListLiteral();
        } else {
            return this.readLiteralExpression();
        }
    }

    private readParameterList<T>(typeReader: () => T & Ast.TParameterType): Ast.IParameterList<T> {
        const nodeKind: Ast.NodeKind.ParameterList = Ast.NodeKind.ParameterList;
        this.startContext(nodeKind);

        const leftParenthesisConstant: Ast.Constant = this.readTokenKindAsConstant(TokenKind.LeftParenthesis);
        let continueReadingValues: boolean = !this.isOnTokenKind(TokenKind.RightParenthesis);
        let reachedOptionalParameter: boolean = false;

        const paramaterArrayNodeKind: Ast.NodeKind.ArrayWrapper = Ast.NodeKind.ArrayWrapper;
        this.startContext(paramaterArrayNodeKind);

        const parameters: Ast.ICsv<Ast.IParameter<T & Ast.TParameterType>>[] = [];
        while (continueReadingValues) {
            this.startContext(Ast.NodeKind.Csv);
            this.startContext(Ast.NodeKind.Parameter);

            const maybeOptionalConstant: Option<Ast.Constant> = this.maybeReadIdentifierConstantAsConstant(
                Ast.IdentifierConstant.Optional,
            );
            this.incrementAttributeCounterIfUndefined(maybeOptionalConstant);

            if (reachedOptionalParameter && !maybeOptionalConstant) {
                const token: Token = this.expectTokenAt(this.tokenIndex);
                throw new ParserError.RequiredParameterAfterOptionalParameterError(
                    token,
                    this.lexerSnapshot.graphemePositionStartFrom(token),
                );
            } else if (maybeOptionalConstant) {
                reachedOptionalParameter = true;
            }

            const name: Ast.Identifier = this.readIdentifier();

            const maybeParameterType: T & Ast.TParameterType = typeReader();
            this.incrementAttributeCounterIfUndefined(maybeParameterType);

            const parameter: Ast.IParameter<T & Ast.TParameterType> = {
                ...this.expectContextNodeMetadata(),
                kind: Ast.NodeKind.Parameter,
                isLeaf: false,
                maybeOptionalConstant,
                name,
                maybeParameterType,
            };
            this.endContext(parameter);

            const maybeCommaConstant: Option<Ast.Constant> = this.maybeReadTokenKindAsConstant(TokenKind.Comma);
            this.incrementAttributeCounterIfUndefined(maybeCommaConstant);
            continueReadingValues = maybeCommaConstant !== undefined;

            const csv: Ast.ICsv<Ast.IParameter<T & Ast.TParameterType>> = {
                ...this.expectContextNodeMetadata(),
                kind: Ast.NodeKind.Csv,
                isLeaf: false,
                node: parameter,
                maybeCommaConstant,
            };
            this.endContext(csv);

            parameters.push(csv);
        }

        const parameterArray: Ast.ICsvArray<Ast.IParameter<T & Ast.TParameterType>> = {
            ...this.expectContextNodeMetadata(),
            kind: paramaterArrayNodeKind,
            elements: parameters,
            isLeaf: false,
        };
        this.endContext(parameterArray);

        const rightParenthesisConstant: Ast.Constant = this.readTokenKindAsConstant(TokenKind.RightParenthesis);

        const astNode: Ast.IParameterList<T & Ast.TParameterType> = {
            ...this.expectContextNodeMetadata(),
            kind: nodeKind,
            isLeaf: false,
            openWrapperConstant: leftParenthesisConstant,
            content: parameterArray,
            closeWrapperConstant: rightParenthesisConstant,
        };
        this.endContext(astNode);
        return astNode;
    }

    private maybeReadAsNullablePrimitiveType(): Option<Ast.AsNullablePrimitiveType> {
        return this.maybeReadPairedConstant<Ast.NodeKind.AsNullablePrimitiveType, Ast.TNullablePrimitiveType>(
            Ast.NodeKind.AsNullablePrimitiveType,
            () => this.isOnTokenKind(TokenKind.KeywordAs),
            () => this.readTokenKindAsConstant(TokenKind.KeywordAs),
            () => this.readNullablePrimitiveType(),
        );
    }

    private readAsType(): Ast.AsType {
        return this.readPairedConstant<Ast.NodeKind.AsType, Ast.TType>(
            Ast.NodeKind.AsType,
            () => this.readTokenKindAsConstant(TokenKind.KeywordAs),
            () => this.readType(),
        );
    }

    private readListType(): Ast.ListType {
        return this.readWrapped<Ast.NodeKind.ListType, Ast.TType>(
            Ast.NodeKind.ListType,
            () => this.readTokenKindAsConstant(TokenKind.LeftBrace),
            () => this.readType(),
            () => this.readTokenKindAsConstant(TokenKind.RightBrace),
            false,
        );
    }

    private readRecursivePrimaryExpression(head: Ast.TPrimaryExpression): Ast.RecursivePrimaryExpression {
        const nodeKind: Ast.NodeKind.RecursivePrimaryExpression = Ast.NodeKind.RecursivePrimaryExpression;
        this.startContext(nodeKind);

        // The head of the recursive primary expression is created before the recursive primrary expression,
        // meaning the parent/child mapping for contexts are in reverse order.
        // The clean up for that happens here.
        const nodeIdMapCollection: NodeIdMap.Collection = this.contextState.nodeIdMapCollection;
        if (this.maybeCurrentContextNode === undefined) {
            throw new CommonError.InvariantError(`maybeCurrentContextNode should be truthy`);
        }
        const currentContextNode: ParserContext.Node = this.maybeCurrentContextNode;

        const maybeHeadParentId: Option<number> = nodeIdMapCollection.parentIdById.get(head.id);
        if (maybeHeadParentId === undefined) {
            const details: {} = { nodeId: head.id };
            throw new CommonError.InvariantError(`head's nodeId isn't in parentIdById`, details);
        }
        const headParentId: number = maybeHeadParentId;

        // Remove head as a child of its current parent.
        const parentChildIds: ReadonlyArray<number> = NodeIdMap.expectChildIds(
            nodeIdMapCollection.childIdsById,
            headParentId,
        );
        const replacementIndex: number = parentChildIds.indexOf(head.id);
        if (replacementIndex === -1) {
            const details: {} = {
                parentNodeId: headParentId,
                childNodeId: head.id,
            };
            throw new CommonError.InvariantError(`node isn't a child of parentNode`, details);
        }

        nodeIdMapCollection.childIdsById.set(headParentId, [
            ...parentChildIds.slice(0, replacementIndex),
            ...parentChildIds.slice(replacementIndex + 1),
        ]);

        // Update mappings for head.
        nodeIdMapCollection.astNodeById.set(head.id, head);
        nodeIdMapCollection.parentIdById.set(head.id, currentContextNode.id);

        // Mark head as a child of the recursive primary expression context (currentContextNode).
        nodeIdMapCollection.childIdsById.set(currentContextNode.id, [head.id]);

        // Update start positions for recursive primary expression context
        const recursiveTokenIndexStart: number = head.tokenRange.tokenIndexStart;
        const mutableContext: TypeUtils.StripReadonly<ParserContext.Node> = currentContextNode;
        // UNSAFE MARKER
        //
        // Purpose of code block:
        //      Shift the start of ParserContext from the default location (which doesn't include head),
        //      to the left so that head is also included.
        //
        // Why are you trying to avoid a safer approach?
        //      There isn't one? At least not without refactoring in ways which will make things messier.
        //
        // Why is it safe?
        //      I'm only mutating start locations in the recursive expression to those on head.
        mutableContext.maybeTokenStart = this.lexerSnapshot.tokens[recursiveTokenIndexStart];
        mutableContext.tokenIndexStart = recursiveTokenIndexStart;

        // Begin normal parsing behavior.
        const recursiveExpressions: Ast.TRecursivePrimaryExpression[] = [];
        const recursiveArrayNodeKind: Ast.NodeKind.ArrayWrapper = Ast.NodeKind.ArrayWrapper;
        this.startContext(recursiveArrayNodeKind);
        let continueReadingValues: boolean = true;

        while (continueReadingValues) {
            const maybeCurrentTokenKind: Option<TokenKind> = this.maybeCurrentTokenKind;

            if (maybeCurrentTokenKind === TokenKind.LeftParenthesis) {
                recursiveExpressions.push(this.readInvokeExpression());
            } else if (maybeCurrentTokenKind === TokenKind.LeftBrace) {
                recursiveExpressions.push(this.readItemAccessExpression());
            } else if (maybeCurrentTokenKind === TokenKind.LeftBracket) {
                const disambiguation: BracketDisambiguation = this.disambiguateBracket();

                switch (disambiguation) {
                    case BracketDisambiguation.FieldProjection:
                        recursiveExpressions.push(this.readFieldProjection());
                        break;

                    case BracketDisambiguation.FieldSelection:
                        recursiveExpressions.push(this.readFieldSelection());
                        break;

                    default:
                        throw new CommonError.InvariantError(
                            `grammer doesn't allow remaining BracketDisambiguation: ${disambiguation}`,
                        );
                }
            } else {
                continueReadingValues = false;
            }
        }

        const recursiveArray: Ast.IArrayWrapper<Ast.TRecursivePrimaryExpression> = {
            ...this.expectContextNodeMetadata(),
            kind: recursiveArrayNodeKind,
            isLeaf: false,
            elements: recursiveExpressions,
        };
        this.endContext(recursiveArray);

        const astNode: Ast.RecursivePrimaryExpression = {
            ...this.expectContextNodeMetadata(),
            kind: nodeKind,
            isLeaf: false,
            head,
            recursiveExpressions: recursiveArray,
        };
        this.endContext(astNode);
        return astNode;
    }

    private readIdentifier(): Ast.Identifier {
        const nodeKind: Ast.NodeKind.Identifier = Ast.NodeKind.Identifier;
        this.startContext(nodeKind);

        const literal: string = this.readTokenKind(TokenKind.Identifier);

        const astNode: Ast.Identifier = {
            ...this.expectContextNodeMetadata(),
            kind: nodeKind,
            isLeaf: true,
            literal,
        };
        this.endContext(astNode);
        return astNode;
    }

    private readGeneralizedIdentifier(): Ast.GeneralizedIdentifier {
        const nodeKind: Ast.NodeKind.GeneralizedIdentifier = Ast.NodeKind.GeneralizedIdentifier;
        this.startContext(nodeKind);

        let literal: string;

        const currentTokenKind: Option<TokenKind> = this.maybeCurrentTokenKind;
        const isKeywordGeneralizedIdentifier: boolean =
            currentTokenKind === TokenKind.KeywordAnd ||
            currentTokenKind === TokenKind.KeywordAs ||
            currentTokenKind === TokenKind.KeywordEach ||
            currentTokenKind === TokenKind.KeywordElse ||
            currentTokenKind === TokenKind.KeywordError ||
            currentTokenKind === TokenKind.KeywordFalse ||
            currentTokenKind === TokenKind.KeywordIf ||
            currentTokenKind === TokenKind.KeywordIn ||
            currentTokenKind === TokenKind.KeywordIs ||
            currentTokenKind === TokenKind.KeywordLet ||
            currentTokenKind === TokenKind.KeywordMeta ||
            currentTokenKind === TokenKind.KeywordNot ||
            currentTokenKind === TokenKind.KeywordOtherwise ||
            currentTokenKind === TokenKind.KeywordOr ||
            currentTokenKind === TokenKind.KeywordSection ||
            currentTokenKind === TokenKind.KeywordShared ||
            currentTokenKind === TokenKind.KeywordThen ||
            currentTokenKind === TokenKind.KeywordTrue ||
            currentTokenKind === TokenKind.KeywordTry ||
            currentTokenKind === TokenKind.KeywordType;
        if (isKeywordGeneralizedIdentifier) {
            literal = this.readToken();
        } else {
            const firstIdentifierTokenIndex: number = this.tokenIndex;
            let lastIdentifierTokenIndex: number = firstIdentifierTokenIndex;
            while (this.isOnTokenKind(TokenKind.Identifier)) {
                lastIdentifierTokenIndex = this.tokenIndex;
                this.readToken();
            }

            const lexerSnapshot: LexerSnapshot = this.lexerSnapshot;
            const tokens: ReadonlyArray<Token> = lexerSnapshot.tokens;
            const contiguousIdentifierStartIndex: number = tokens[firstIdentifierTokenIndex].positionStart.codeUnit;
            const contiguousIdentifierEndIndex: number = tokens[lastIdentifierTokenIndex].positionEnd.codeUnit;
            literal = lexerSnapshot.text.slice(contiguousIdentifierStartIndex, contiguousIdentifierEndIndex);
        }

        const astNode: Ast.GeneralizedIdentifier = {
            ...this.expectContextNodeMetadata(),
            kind: nodeKind,
            isLeaf: true,
            literal,
        };
        this.endContext(astNode);
        return astNode;
    }

    private readPrimitiveType(): Ast.PrimitiveType {
        const triedReadPrimitiveType: TriedReadPrimitiveType = this.tryReadPrimitiveType();
        if (triedReadPrimitiveType.kind === ResultKind.Ok) {
            return triedReadPrimitiveType.value;
        } else {
            throw triedReadPrimitiveType.error;
        }
    }

    private tryReadPrimitiveType(): TriedReadPrimitiveType {
        const nodeKind: Ast.NodeKind.PrimitiveType = Ast.NodeKind.PrimitiveType;
        this.startContext(nodeKind);

        const backup: StateBackup = this.backupState();
        const expectedTokenKinds: ReadonlyArray<TokenKind> = [
            TokenKind.Identifier,
            TokenKind.KeywordType,
            TokenKind.NullLiteral,
        ];
        const maybeErr: Option<ParserError.ExpectedAnyTokenKindError> = this.expectAnyTokenKind(expectedTokenKinds);
        if (maybeErr) {
            throw maybeErr;
        }

        let primitiveType: Ast.Constant;
        if (this.isOnTokenKind(TokenKind.Identifier)) {
            const currentTokenData: string = this.lexerSnapshot.tokens[this.tokenIndex].data;
            switch (currentTokenData) {
                case Ast.IdentifierConstant.Any:
                case Ast.IdentifierConstant.AnyNonNull:
                case Ast.IdentifierConstant.Binary:
                case Ast.IdentifierConstant.Date:
                case Ast.IdentifierConstant.DateTime:
                case Ast.IdentifierConstant.DateTimeZone:
                case Ast.IdentifierConstant.Duration:
                case Ast.IdentifierConstant.Function:
                case Ast.IdentifierConstant.List:
                case Ast.IdentifierConstant.Logical:
                case Ast.IdentifierConstant.None:
                case Ast.IdentifierConstant.Number:
                case Ast.IdentifierConstant.Record:
                case Ast.IdentifierConstant.Table:
                case Ast.IdentifierConstant.Text:
                    primitiveType = this.readIdentifierConstantAsConstant(currentTokenData);
                    break;

                default:
                    const token: Token = this.expectTokenAt(this.tokenIndex);
                    this.restoreBackup(backup);
                    return {
                        kind: ResultKind.Err,
                        error: new ParserError.InvalidPrimitiveTypeError(
                            token,
                            this.lexerSnapshot.graphemePositionStartFrom(token),
                        ),
                    };
            }
        } else if (this.isOnTokenKind(TokenKind.KeywordType)) {
            primitiveType = this.readTokenKindAsConstant(TokenKind.KeywordType);
        } else if (this.isOnTokenKind(TokenKind.NullLiteral)) {
            primitiveType = this.readTokenKindAsConstant(TokenKind.NullLiteral);
        } else {
            const details: {} = { tokenKind: this.maybeCurrentTokenKind };
            this.restoreBackup(backup);
            return {
                kind: ResultKind.Err,
                error: new CommonError.InvariantError(
                    `unknown currentTokenKind, not found in [${expectedTokenKinds}]`,
                    details,
                ),
            };
        }

        const astNode: Ast.PrimitiveType = {
            ...this.expectContextNodeMetadata(),
            kind: nodeKind,
            isLeaf: false,
            primitiveType,
        };
        this.endContext(astNode);
        return {
            kind: ResultKind.Ok,
            value: astNode,
        };
    }

    private readIdentifierPairedExpressions(
        continueReadingValues: boolean,
    ): Ast.ICsvArray<Ast.IdentifierPairedExpression> {
        return this.readCsvArray(() => this.readIdentifierPairedExpression(), continueReadingValues);
    }

    private readGeneralizedIdentifierPairedExpressions(
        continueReadingValues: boolean,
    ): Ast.ICsvArray<Ast.GeneralizedIdentifierPairedExpression> {
        return this.readCsvArray(() => this.readGeneralizedIdentifierPairedExpression(), continueReadingValues);
    }

    private readGeneralizedIdentifierPairedExpression(): Ast.GeneralizedIdentifierPairedExpression {
        return this.readKeyValuePair<
            Ast.NodeKind.GeneralizedIdentifierPairedExpression,
            Ast.GeneralizedIdentifier,
            Ast.TExpression
        >(
            Ast.NodeKind.GeneralizedIdentifierPairedExpression,
            () => this.readGeneralizedIdentifier(),
            () => this.readExpression(),
        );
    }

    private readIdentifierPairedExpression(): Ast.IdentifierPairedExpression {
        return this.readKeyValuePair<Ast.NodeKind.IdentifierPairedExpression, Ast.Identifier, Ast.TExpression>(
            Ast.NodeKind.IdentifierPairedExpression,
            () => this.readIdentifier(),
            () => this.readExpression(),
        );
    }

    private readToken(): string {
        const tokens: ReadonlyArray<Token> = this.lexerSnapshot.tokens;

        if (this.tokenIndex >= tokens.length) {
            const details: {} = {
                tokenIndex: this.tokenIndex,
                "tokens.length": tokens.length,
            };
            throw new CommonError.InvariantError("index beyond tokens.length", details);
        }

        const data: string = tokens[this.tokenIndex].data;
        this.tokenIndex += 1;

        if (this.tokenIndex === tokens.length) {
            this.maybeCurrentTokenKind = undefined;
        } else {
            this.maybeCurrentToken = tokens[this.tokenIndex];
            this.maybeCurrentTokenKind = this.maybeCurrentToken.kind;
        }

        return data;
    }

    private readTokenKind(tokenKind: TokenKind): string {
        const maybeErr: Option<ParserError.ExpectedTokenKindError> = this.expectTokenKind(tokenKind);
        if (maybeErr) {
            throw maybeErr;
        }

        return this.readToken();
    }

    private readTokenKindAsConstant(tokenKind: TokenKind): Ast.Constant {
        const maybeConstant: Option<Ast.Constant> = this.maybeReadTokenKindAsConstant(tokenKind);
        if (maybeConstant === undefined) {
            const maybeErr: Option<ParserError.ExpectedTokenKindError> = this.expectTokenKind(tokenKind);
            if (maybeErr) {
                throw maybeErr;
            } else {
                const details: {} = {
                    expectedTokenKind: tokenKind,
                    actualTokenKind: this.maybeCurrentTokenKind,
                };

                throw new CommonError.InvariantError(
                    `failures from ${this.maybeReadTokenKindAsConstant.name} should be reportable by ${
                        this.expectTokenKind.name
                    }`,
                    details,
                );
            }
        }

        return maybeConstant;
    }

    private maybeReadTokenKindAsConstant(tokenKind: TokenKind): Option<Ast.Constant> {
        if (this.isOnTokenKind(tokenKind)) {
            const nodeKind: Ast.NodeKind.Constant = Ast.NodeKind.Constant;
            this.startContext(nodeKind);

            const literal: string = this.readToken();
            const astNode: Ast.Constant = {
                ...this.expectContextNodeMetadata(),
                kind: nodeKind,
                isLeaf: true,
                literal,
            };
            this.endContext(astNode);

            return astNode;
        } else {
            return undefined;
        }
    }

    private readIdentifierConstantAsConstant(identifierConstant: Ast.IdentifierConstant): Ast.Constant {
        const maybeConstant: Option<Ast.Constant> = this.maybeReadIdentifierConstantAsConstant(identifierConstant);
        if (!maybeConstant) {
            const details: {} = { identifierConstant };
            throw new CommonError.InvariantError(`couldn't convert IdentifierConstant into ConstantKind`, details);
        }

        return maybeConstant;
    }

    private maybeReadIdentifierConstantAsConstant(identifierConstant: Ast.IdentifierConstant): Option<Ast.Constant> {
        if (this.isOnIdentifierConstant(identifierConstant)) {
            const nodeKind: Ast.NodeKind.Constant = Ast.NodeKind.Constant;
            this.startContext(nodeKind);

            const maybeConstantKind: Option<Ast.ConstantKind> = Ast.constantKindFromIdentifieConstant(
                identifierConstant,
            );
            if (!maybeConstantKind) {
                const details: {} = { identifierConstant };
                throw new CommonError.InvariantError(`couldn't convert IdentifierConstant into ConstantKind`, details);
            }

            this.readToken();
            const astNode: Ast.Constant = {
                ...this.expectContextNodeMetadata(),
                kind: nodeKind,
                isLeaf: true,
                literal: maybeConstantKind,
            };
            this.endContext(astNode);
            return astNode;
        } else {
            return undefined;
        }
    }

    private readKeyword(): Ast.IdentifierExpression {
        const identifierExpressionNodeKind: Ast.NodeKind.IdentifierExpression = Ast.NodeKind.IdentifierExpression;
        this.startContext(identifierExpressionNodeKind);

        const identifierNodeKind: Ast.NodeKind.Identifier = Ast.NodeKind.Identifier;
        this.startContext(identifierNodeKind);

        const literal: string = this.readToken();
        const identifier: Ast.Identifier = {
            ...this.expectContextNodeMetadata(),
            kind: identifierNodeKind,
            isLeaf: true,
            literal,
        };
        this.endContext(identifier);

        const identifierExpression: Ast.IdentifierExpression = {
            ...this.expectContextNodeMetadata(),
            kind: identifierExpressionNodeKind,
            isLeaf: false,
            maybeInclusiveConstant: undefined,
            identifier,
        };
        this.endContext(identifierExpression);
        return identifierExpression;
    }

    private fieldSpecificationListReadError(allowOpenMarker: boolean): Option<Error> {
        if (allowOpenMarker) {
            const expectedTokenKinds: ReadonlyArray<TokenKind> = [TokenKind.Identifier, TokenKind.Ellipsis];
            return this.expectAnyTokenKind(expectedTokenKinds);
        } else {
            return this.expectTokenKind(TokenKind.Identifier);
        }
    }

    private expectNoMoreTokens(): Option<ParserError.UnusedTokensRemainError> {
        if (this.tokenIndex !== this.lexerSnapshot.tokens.length) {
            const token: Token = this.expectTokenAt(this.tokenIndex);
            return new ParserError.UnusedTokensRemainError(token, this.lexerSnapshot.graphemePositionStartFrom(token));
        } else {
            return undefined;
        }
    }

    private expectTokenKind(expectedTokenKind: TokenKind): Option<ParserError.ExpectedTokenKindError> {
        if (expectedTokenKind !== this.maybeCurrentTokenKind) {
            const maybeTokenWithColumnNumber: Option<ParserError.TokenWithColumnNumber> =
                this.maybeCurrentToken !== undefined
                    ? {
                          token: this.maybeCurrentToken,
                          columnNumber: this.lexerSnapshot.columnNumberStartFrom(this.maybeCurrentToken),
                      }
                    : undefined;
            return new ParserError.ExpectedTokenKindError(expectedTokenKind, maybeTokenWithColumnNumber);
        } else {
            return undefined;
        }
    }

    private expectAnyTokenKind(
        expectedAnyTokenKind: ReadonlyArray<TokenKind>,
    ): Option<ParserError.ExpectedAnyTokenKindError> {
        const isError: boolean =
            this.maybeCurrentTokenKind === undefined || expectedAnyTokenKind.indexOf(this.maybeCurrentTokenKind) === -1;

        if (isError) {
            const maybeTokenWithColumnNumber: Option<ParserError.TokenWithColumnNumber> =
                this.maybeCurrentToken !== undefined
                    ? {
                          token: this.maybeCurrentToken,
                          columnNumber: this.lexerSnapshot.columnNumberStartFrom(this.maybeCurrentToken),
                      }
                    : undefined;
            return new ParserError.ExpectedAnyTokenKindError(expectedAnyTokenKind, maybeTokenWithColumnNumber);
        } else {
            return undefined;
        }
    }
<<<<<<< HEAD
    private recursiveReadBinOpExpressionOneOperand<Kind, Operand, Operator>(
        nodeKind: Kind & Ast.TBinOpExpressionNodeKind,
        operandReader: () => Operand,
        maybeOperatorFrom: (tokenKind: Option<TokenKind>) => Option<Operator>,
    ): Operand | Ast.IBinOpExpression<Kind, Operand, Operator, Operand> {
        this.startContext(nodeKind);
        const left: Operand = operandReader();

        // If no operator: delete the Context for IBinOpExpression then return Operand
        const maybeOperator: Option<Operator> = maybeOperatorFrom(this.maybeCurrentTokenKind);
        if (maybeOperator === undefined) {
=======

    private readBinOpExpression<Kind, Head, Operator, Operand>(
        nodeKind: Kind & Ast.TBinOpExpressionNodeKind,
        headReader: () => Head,
        maybeOperatorFrom: (tokenKind: Option<TokenKind>) => Option<Operator>,
        operandReader: () => Operand,
    ): Head | Ast.IBinOpExpression<Kind, Head, Operator, Operand> {
        this.startContext(nodeKind);
        const head: Head = headReader();

        const maybeRest:
            | undefined
            | Ast.IArrayWrapper<Ast.IBinOpExpressionHelper<Operator, Operand>> = this.maybeReadBinOpExpressionHelpers(
            maybeOperatorFrom,
            operandReader,
        );

        if (maybeRest) {
            const rest: Ast.IArrayWrapper<Ast.IBinOpExpressionHelper<Operator, Operand>> = maybeRest;

            const astNode: Ast.IBinOpExpression<Kind, Head, Operator, Operand> = {
                ...this.expectContextNodeMetadata(),
                kind: nodeKind,
                isLeaf: false,
                head,
                rest,
            };
            this.endContext((astNode as unknown) as Ast.TNode);
            return astNode;
        } else {
>>>>>>> c5ab4ca0
            this.deleteContext(undefined);
            return head;
        }
        const operator: Operator = maybeOperator;
        const operatorConstant: Ast.Constant = this.readTokenKindAsConstant(this.maybeCurrentTokenKind as TokenKind);

        const right:
            | Operand
            | Ast.IBinOpExpression<Kind, Operand, Operator, Operand> = this.recursiveReadBinOpExpressionOneOperand<
            Kind,
            Operand,
            Operator
        >(nodeKind, operandReader, maybeOperatorFrom);

        const astNode: Ast.IBinOpExpression<Kind, Operand, Operator, Operand> = {
            ...this.expectContextNodeMetadata(),
            kind: nodeKind,
            isLeaf: false,
            left,
            operator,
            operatorConstant,
            right,
        };
        this.endContext((astNode as unknown) as Ast.TNode);

        return astNode;
    }

<<<<<<< HEAD
    private recursiveReadBinOpExpressionTwoOperand<Kind, Left, Operator, Right>(
        nodeKind: Kind & Ast.TBinOpExpressionNodeKind,
        leftReader: () => Left,
        maybeOperatorFrom: (tokenKind: Option<TokenKind>) => Option<Operator>,
        rightReader: () => Right,
    ): Left | Ast.IBinOpExpression<Kind, Left, Operator, Right> {
        this.startContext(nodeKind);
        const left: Left = leftReader();

        // If no operator, return Left
        const maybeOperator: Option<Operator> = maybeOperatorFrom(this.maybeCurrentTokenKind);
        if (maybeOperator === undefined) {
            this.deleteContext(undefined);
            return left;
        }
        const operator: Operator = maybeOperator;
        const operatorConstant: Ast.Constant = this.readTokenKindAsConstant(this.maybeCurrentTokenKind as TokenKind);
        const right:
            | Right
            | Ast.IBinOpExpression<Kind, Right, Operator, Right> = this.recursiveReadBinOpExpressionTwoOperandHelper<
            Kind,
            Operator,
            Right
        >(nodeKind, maybeOperatorFrom, rightReader);

        const astNode: Ast.IBinOpExpression<Kind, Left, Operator, Right> = {
            ...this.expectContextNodeMetadata(),
            kind: nodeKind,
            isLeaf: false,
            left,
            operator,
            operatorConstant,
            right,
        };
        this.endContext((astNode as unknown) as Ast.TNode);

        return astNode;
    }

    private recursiveReadBinOpExpressionTwoOperandHelper<Kind, Operator, Right>(
        nodeKind: Kind & Ast.TBinOpExpressionNodeKind,
        maybeOperatorFrom: (tokenKind: Option<TokenKind>) => Option<Operator>,
        rightReader: () => Right,
    ): Right | Ast.IBinOpExpression<Kind, Right, Operator, Right> {
        this.startContext(nodeKind);
        const rightAsLeft: Right = rightReader();

        const maybeOperator: Option<Operator> = maybeOperatorFrom(this.maybeCurrentTokenKind);
        if (maybeOperator === undefined) {
            this.deleteContext(undefined);
            return rightAsLeft;
        }
        const operator: Operator = maybeOperator;
        const operatorConstant: Ast.Constant = this.readTokenKindAsConstant(this.maybeCurrentTokenKind as TokenKind);
        const right:
            | Right
            | Ast.IBinOpExpression<Kind, Right, Operator, Right> = this.recursiveReadBinOpExpressionTwoOperandHelper<
            Kind,
            Operator,
            Right
        >(nodeKind, maybeOperatorFrom, rightReader);

        const astNode: Ast.IBinOpExpression<Kind, Right, Operator, Right> = {
            ...this.expectContextNodeMetadata(),
            kind: nodeKind,
            isLeaf: false,
            left: rightAsLeft,
            operator,
            operatorConstant,
            right,
        };
        this.endContext((astNode as unknown) as Ast.TNode);

        return astNode;
=======
    private maybeReadBinOpExpressionHelpers<Operator, Operand>(
        maybeOperatorFrom: (tokenKind: Option<TokenKind>) => Option<Operator>,
        operandReader: () => Operand,
    ): undefined | Ast.IArrayWrapper<Ast.IBinOpExpressionHelper<Operator, Operand>> {
        let maybeOperator: Option<Operator> = maybeOperatorFrom(this.maybeCurrentTokenKind);
        if (maybeOperator === undefined) {
            return undefined;
        }

        const arrayNodeKind: Ast.NodeKind.ArrayWrapper = Ast.NodeKind.ArrayWrapper;
        this.startContext(arrayNodeKind);
        const elements: Ast.IBinOpExpressionHelper<Operator, Operand>[] = [];

        while (maybeOperator) {
            const elementNodeKind: Ast.NodeKind.BinOpExpressionHelper = Ast.NodeKind.BinOpExpressionHelper;
            this.startContext(elementNodeKind);

            const helper: Ast.IBinOpExpressionHelper<Operator, Operand> = {
                ...this.expectContextNodeMetadata(),
                kind: elementNodeKind,
                isLeaf: false,
                operator: maybeOperator,
                operatorConstant: this.readTokenKindAsConstant(this.maybeCurrentTokenKind as TokenKind),
                node: operandReader(),
            };
            elements.push(helper);
            this.endContext((helper as unknown) as Ast.TNode);
            maybeOperator = maybeOperatorFrom(this.maybeCurrentTokenKind);
        }

        const unaryArray: Ast.IArrayWrapper<Ast.IBinOpExpressionHelper<Operator, Operand>> = {
            ...this.expectContextNodeMetadata(),
            kind: arrayNodeKind,
            isLeaf: false,
            elements,
        };
        this.endContext((unaryArray as unknown) as Ast.TNode);

        return unaryArray;
>>>>>>> c5ab4ca0
    }

    private readPairedConstant<Kind, Paired>(
        nodeKind: Kind & Ast.TPairedConstantNodeKind,
        constantReader: () => Ast.Constant,
        pairedReader: () => Paired,
    ): Ast.IPairedConstant<Kind, Paired> {
        this.startContext(nodeKind);

        const constant: Ast.Constant = constantReader();
        const paired: Paired = pairedReader();

        const pairedConstant: Ast.IPairedConstant<Kind, Paired> = {
            ...this.expectContextNodeMetadata(),
            kind: nodeKind,
            isLeaf: false,
            constant,
            paired,
        };

        this.endContext((pairedConstant as unknown) as Ast.TPairedConstant);

        return pairedConstant;
    }

    private maybeReadPairedConstant<Kind, Paired>(
        nodeKind: Kind & Ast.TPairedConstantNodeKind,
        condition: () => boolean,
        constantReader: () => Ast.Constant,
        pairedReader: () => Paired,
    ): Option<Ast.IPairedConstant<Kind, Paired>> {
        if (condition()) {
            return this.readPairedConstant<Kind, Paired>(nodeKind, constantReader, pairedReader);
        } else {
            return undefined;
        }
    }

    private readWrapped<Kind, Content>(
        nodeKind: Kind & Ast.TWrappedNodeKind,
        openConstantReader: () => Ast.Constant,
        contentReader: () => Content,
        closeConstantReader: () => Ast.Constant,
        allowOptionalConstant: boolean,
    ): WrappedRead<Kind, Content> {
        this.startContext(nodeKind);

        const openWrapperConstant: Ast.Constant = openConstantReader();
        const content: Content = contentReader();
        const closeWrapperConstant: Ast.Constant = closeConstantReader();

        let maybeOptionalConstant: Option<Ast.Constant>;
        if (allowOptionalConstant) {
            maybeOptionalConstant = this.maybeReadTokenKindAsConstant(TokenKind.QuestionMark);
            this.incrementAttributeCounterIfUndefined(maybeOptionalConstant);
        }

        const wrapped: WrappedRead<Kind, Content> = {
            ...this.expectContextNodeMetadata(),
            kind: nodeKind,
            isLeaf: false,
            openWrapperConstant,
            content,
            closeWrapperConstant,
            maybeOptionalConstant,
        };

        // UNSAFE MARKER
        //
        // Purpose of code block:
        //      End the context started within the same function.
        //
        // Why are you trying to avoid a safer approach?
        //      endContext takes an Ast.TNode, but due to generics the parser
        //      can't prove for all types A, B that Ast.IWrapped<A, B>
        //      results in an Ast.TNode.
        //
        //      The alternative approach is let the callers of readWrapped
        //      take the return and end the context themselves, which is messy.
        //
        // Why is it safe?
        //      All Ast.NodeKind.IWrapped used by the parser are of Ast.TWrapped,
        //      a sub type of Ast.TNode.
        this.endContext((wrapped as unknown) as Ast.TWrapped);
        return wrapped;
    }

    private readKeyValuePair<Kind, Key, Value>(
        nodeKind: Kind & Ast.TKeyValuePairNodeKind,
        keyReader: () => Key,
        valueReader: () => Value,
    ): Ast.IKeyValuePair<Kind, Key, Value> {
        this.startContext(nodeKind);

        const key: Key = keyReader();
        const equalConstant: Ast.Constant = this.readTokenKindAsConstant(TokenKind.Equal);
        const value: Value = valueReader();

        const keyValuePair: Ast.IKeyValuePair<Kind, Key, Value> = {
            ...this.expectContextNodeMetadata(),
            kind: nodeKind,
            isLeaf: false,
            key,
            equalConstant,
            value,
        };
        // UNSAFE MARKER
        //
        // Purpose of code block:
        //      End the context started within the same function.
        //
        // Why are you trying to avoid a safer approach?
        //      endContext takes an Ast.TNode, but due to generics the parser
        //      can't prove for all types A, B, C that Ast.IKeyValuePair<A, B, C>
        //      results in an Ast.TNode.
        //
        //      The alternative approach is let the callers of readKeyValuePair
        //      take the return and end the context themselves, which is messy.
        //
        // Why is it safe?
        //      All Ast.NodeKind.IKeyValuePair used by the parser are of Ast.TKeyValuePair,
        //      a sub type of Ast.TNode.
        this.endContext((keyValuePair as unknown) as Ast.TKeyValuePair);
        return keyValuePair;
    }

    private readCsvArray<T>(
        valueReader: () => T & Ast.TCsvType,
        continueReadingValues: boolean,
    ): Ast.TCsvArray & Ast.ICsvArray<T & Ast.TCsvType> {
        const nodeKind: Ast.NodeKind.ArrayWrapper = Ast.NodeKind.ArrayWrapper;
        this.startContext(nodeKind);

        const elements: Ast.ICsv<T & Ast.TCsvType>[] = [];

        while (continueReadingValues) {
            const csvNodeKind: Ast.NodeKind.Csv = Ast.NodeKind.Csv;
            this.startContext(csvNodeKind);

            const node: T & Ast.TCsvType = valueReader();
            const maybeCommaConstant: Option<Ast.Constant> = this.maybeReadTokenKindAsConstant(TokenKind.Comma);
            this.incrementAttributeCounterIfUndefined(maybeCommaConstant);
            continueReadingValues = maybeCommaConstant !== undefined;

            const element: Ast.TCsv & Ast.ICsv<T & Ast.TCsvType> = {
                ...this.expectContextNodeMetadata(),
                kind: csvNodeKind,
                isLeaf: false,
                node,
                maybeCommaConstant,
            };
            elements.push(element);
            this.endContext(element);
        }

        const astNode: Ast.ICsvArray<T & Ast.TCsvType> = {
            ...this.expectContextNodeMetadata(),
            kind: nodeKind,
            isLeaf: false,
            elements,
        };
        this.endContext(astNode);
        return astNode;
    }

    private disambiguateParenthesis(): ParenthesisDisambiguation {
        const initialTokenIndex: number = this.tokenIndex;
        const tokens: ReadonlyArray<Token> = this.lexerSnapshot.tokens;
        const totalTokens: number = tokens.length;
        let nestedDepth: number = 1;
        let offsetTokenIndex: number = initialTokenIndex + 1;

        while (offsetTokenIndex < totalTokens) {
            const offsetTokenKind: TokenKind = tokens[offsetTokenIndex].kind;

            if (offsetTokenKind === TokenKind.LeftParenthesis) {
                nestedDepth += 1;
            } else if (offsetTokenKind === TokenKind.RightParenthesis) {
                nestedDepth -= 1;
            }

            if (nestedDepth === 0) {
                // (as X) could either be either case,
                // so we need to consume type X and see if it's followed by a FatArrow.
                //
                // It's important we backup and eventually restore the original Parser state.
                if (this.isTokenKind(TokenKind.KeywordAs, offsetTokenIndex + 1)) {
                    const parserStateBackup: StateBackup = this.backupState();
                    this.unsafeMoveTo(offsetTokenIndex + 2);

                    try {
                        this.readNullablePrimitiveType();
                    } catch {
                        this.restoreBackup(parserStateBackup);
                        if (this.isOnTokenKind(TokenKind.FatArrow)) {
                            return ParenthesisDisambiguation.FunctionExpression;
                        } else {
                            return ParenthesisDisambiguation.ParenthesizedExpression;
                        }
                    }

                    let result: ParenthesisDisambiguation;
                    if (this.isOnTokenKind(TokenKind.FatArrow)) {
                        result = ParenthesisDisambiguation.FunctionExpression;
                    } else {
                        result = ParenthesisDisambiguation.ParenthesizedExpression;
                    }

                    this.restoreBackup(parserStateBackup);
                    return result;
                } else {
                    if (this.isTokenKind(TokenKind.FatArrow, offsetTokenIndex + 1)) {
                        return ParenthesisDisambiguation.FunctionExpression;
                    } else {
                        return ParenthesisDisambiguation.ParenthesizedExpression;
                    }
                }
            }

            offsetTokenIndex += 1;
        }

        throw this.unterminatedParenthesesError(initialTokenIndex);
    }

    private unterminatedParenthesesError(openTokenIndex: number): ParserError.UnterminatedParenthesesError {
        const token: Token = this.expectTokenAt(openTokenIndex);
        return new ParserError.UnterminatedParenthesesError(token, this.lexerSnapshot.graphemePositionStartFrom(token));
    }

    private disambiguateBracket(): BracketDisambiguation {
        const tokens: ReadonlyArray<Token> = this.lexerSnapshot.tokens;
        let offsetTokenIndex: number = this.tokenIndex + 1;
        const offsetToken: Token = tokens[offsetTokenIndex];

        if (!offsetToken) {
            throw this.unterminatedBracketError(this.tokenIndex);
        }

        let offsetTokenKind: TokenKind = offsetToken.kind;
        if (offsetTokenKind === TokenKind.LeftBracket) {
            return BracketDisambiguation.FieldProjection;
        } else if (offsetTokenKind === TokenKind.RightBracket) {
            return BracketDisambiguation.Record;
        } else {
            const totalTokens: number = tokens.length;
            offsetTokenIndex += 1;
            while (offsetTokenIndex < totalTokens) {
                offsetTokenKind = tokens[offsetTokenIndex].kind;

                if (offsetTokenKind === TokenKind.Equal) {
                    return BracketDisambiguation.Record;
                } else if (offsetTokenKind === TokenKind.RightBracket) {
                    return BracketDisambiguation.FieldSelection;
                }

                offsetTokenIndex += 1;
            }

            throw this.unterminatedBracketError(this.tokenIndex);
        }
    }

    private unterminatedBracketError(openTokenIndex: number): ParserError.UnterminatedBracketError {
        const token: Token = this.expectTokenAt(openTokenIndex);
        return new ParserError.UnterminatedBracketError(token, this.lexerSnapshot.graphemePositionStartFrom(token));
    }

    private incrementAttributeCounter(): void {
        if (this.maybeCurrentContextNode === undefined) {
            throw new CommonError.InvariantError(`maybeCurrentContextNode should be truthy`);
        }
        const currentContextNode: ParserContext.Node = this.maybeCurrentContextNode;
        currentContextNode.attributeCounter += 1;
    }

    private incrementAttributeCounterIfUndefined(node: Option<Ast.TNode>): void {
        if (node === undefined) {
            this.incrementAttributeCounter();
        }
    }

    private startContext(nodeKind: Ast.NodeKind): void {
        this.maybeCurrentContextNode = ParserContext.startContext(
            this.contextState,
            nodeKind,
            this.tokenIndex,
            this.maybeCurrentToken,
            this.maybeCurrentContextNode,
        );
    }

    private endContext(astNode: Ast.TNode): void {
        if (this.maybeCurrentContextNode === undefined) {
            throw new CommonError.InvariantError(
                "maybeContextNode should be truthy, can't end a context if it doesn't exist.",
            );
        }

        this.maybeCurrentContextNode = ParserContext.endContext(
            this.contextState,
            this.maybeCurrentContextNode,
            astNode,
        );
    }

    private deleteContext(maybeNodeId: Option<number>): void {
        let nodeId: number;
        if (maybeNodeId === undefined) {
            if (this.maybeCurrentContextNode === undefined) {
                throw new CommonError.InvariantError(
                    "maybeContextNode should be truthy, can't delete a context if it doesn't exist.",
                );
            } else {
                const currentContextNode: ParserContext.Node = this.maybeCurrentContextNode;
                nodeId = currentContextNode.id;
            }
        } else {
            nodeId = maybeNodeId;
        }

        this.maybeCurrentContextNode = ParserContext.deleteContext(this.contextState, nodeId);
    }

    private isNextTokenKind(tokenKind: TokenKind): boolean {
        return this.isTokenKind(tokenKind, this.tokenIndex + 1);
    }

    private isOnTokenKind(tokenKind: TokenKind, tokenIndex: number = this.tokenIndex): boolean {
        return this.isTokenKind(tokenKind, tokenIndex);
    }

    private isTokenKind(tokenKind: TokenKind, tokenIndex: number): boolean {
        const maybeToken: Option<Token> = this.lexerSnapshot.tokens[tokenIndex];

        if (maybeToken) {
            return maybeToken.kind === tokenKind;
        } else {
            return false;
        }
    }

    private isOnIdentifierConstant(identifierConstant: Ast.IdentifierConstant): boolean {
        if (this.isOnTokenKind(TokenKind.Identifier)) {
            const currentToken: Token = this.lexerSnapshot.tokens[this.tokenIndex];
            if (currentToken === undefined || currentToken.data === undefined) {
                const details: {} = { currentToken };
                throw new CommonError.InvariantError(`expected data on Token`, details);
            }

            const data: string = currentToken.data;
            return data === identifierConstant;
        } else {
            return false;
        }
    }

    private expectTokenAt(tokenIndex: number): Token {
        const lexerSnapshot: LexerSnapshot = this.lexerSnapshot;
        const maybeToken: Option<Token> = lexerSnapshot.tokens[tokenIndex];

        if (maybeToken) {
            return maybeToken;
        } else {
            throw new CommonError.InvariantError(`this.tokens[${tokenIndex}] is falsey`);
        }
    }

    private expectContextNodeMetadata(): ContextNodeMetadata {
        if (this.maybeCurrentContextNode === undefined) {
            throw new CommonError.InvariantError("maybeCurrentContextNode should be truthy");
        }
        const currentContextNode: ParserContext.Node = this.maybeCurrentContextNode;

        const maybeTokenStart: Option<Token> = currentContextNode.maybeTokenStart;
        if (maybeTokenStart === undefined) {
            throw new CommonError.InvariantError(`maybeTokenStart should be truthy`);
        }
        const tokenStart: Token = maybeTokenStart;

        // inclusive token index
        const tokenIndexEnd: number = this.tokenIndex - 1;
        const maybeTokenEnd: Option<Token> = this.lexerSnapshot.tokens[tokenIndexEnd];
        if (maybeTokenEnd === undefined) {
            throw new CommonError.InvariantError(`maybeTokenEnd should be truthy`);
        }
        const tokenEnd: Token = maybeTokenEnd;

        const tokenRange: Ast.TokenRange = {
            tokenIndexStart: currentContextNode.tokenIndexStart,
            tokenIndexEnd,
            positionStart: tokenStart.positionStart,
            positionEnd: tokenEnd.positionEnd,
        };

        const contextNode: ParserContext.Node = this.maybeCurrentContextNode;
        return {
            id: contextNode.id,
            maybeAttributeIndex: currentContextNode.maybeAttributeIndex,
            tokenRange,
        };
    }

    // WARNING: Only updates tokenIndex and currentTokenKind,
    //          Manual management of TokenRangeStack is assumed.
    //          Best used in conjunction with backup/restore using ParserState.
    private unsafeMoveTo(tokenIndex: number): void {
        const tokens: ReadonlyArray<Token> = this.lexerSnapshot.tokens;
        this.tokenIndex = tokenIndex;

        if (tokenIndex < tokens.length) {
            this.maybeCurrentToken = tokens[tokenIndex];
            this.maybeCurrentTokenKind = this.maybeCurrentToken.kind;
        } else {
            this.maybeCurrentToken = undefined;
            this.maybeCurrentTokenKind = undefined;
        }
    }

    private backupState(): StateBackup {
        return {
            tokenIndex: this.tokenIndex,
            contextState: ParserContext.deepCopy(this.contextState),
            maybeContextNodeId:
                this.maybeCurrentContextNode !== undefined ? this.maybeCurrentContextNode.id : undefined,
        };
    }

    private restoreBackup(backup: StateBackup): void {
        this.tokenIndex = backup.tokenIndex;
        this.maybeCurrentToken = this.lexerSnapshot.tokens[this.tokenIndex];
        this.maybeCurrentTokenKind = this.maybeCurrentToken !== undefined ? this.maybeCurrentToken.kind : undefined;

        this.contextState = backup.contextState;

        if (backup.maybeContextNodeId) {
            this.maybeCurrentContextNode = NodeIdMap.expectContextNode(
                this.contextState.nodeIdMapCollection.contextNodeById,
                backup.maybeContextNodeId,
            );
        } else {
            this.maybeCurrentContextNode = undefined;
        }
    }
}

export interface ParseOk {
    readonly document: Ast.TDocument;
    readonly nodeIdMapCollection: NodeIdMap.Collection;
    readonly leafNodeIds: ReadonlyArray<number>;
}

export function tryParse(lexerSnapshot: LexerSnapshot): TriedParse {
    const parser: Parser = new Parser(lexerSnapshot);
    return parser.tryParse();
}

type TriedReadPrimaryType = Result<
    Ast.TPrimaryType,
    ParserError.InvalidPrimitiveTypeError | CommonError.InvariantError
>;

type TriedReadPrimitiveType = Result<
    Ast.PrimitiveType,
    ParserError.InvalidPrimitiveTypeError | CommonError.InvariantError
>;

const enum ParenthesisDisambiguation {
    FunctionExpression = "FunctionExpression",
    ParenthesizedExpression = "ParenthesizedExpression",
}

const enum BracketDisambiguation {
    FieldProjection = "FieldProjection",
    FieldSelection = "FieldSelection",
    Record = "Record",
}

interface StateBackup {
    readonly tokenIndex: number;
    readonly contextState: ParserContext.State;
    readonly maybeContextNodeId: Option<number>;
}
interface ContextNodeMetadata {
    readonly id: number;
    readonly maybeAttributeIndex: Option<number>;
    readonly tokenRange: Ast.TokenRange;
}

interface WrappedRead<Kind, Content> extends Ast.IWrapped<Kind, Content> {
    readonly maybeOptionalConstant: Option<Ast.Constant>;
}<|MERGE_RESOLUTION|>--- conflicted
+++ resolved
@@ -205,36 +205,20 @@
 
     // 12.2.3.2 Logical expressions
     private readLogicalExpression(): Ast.TLogicalExpression {
-<<<<<<< HEAD
         return this.recursiveReadBinOpExpressionOneOperand<
             Ast.NodeKind.LogicalExpression,
             Ast.TLogicalExpression,
             Ast.LogicalOperator
         >(
             Ast.NodeKind.LogicalExpression,
-=======
-        return this.readBinOpExpression<
-            Ast.NodeKind.LogicalExpression,
-            Ast.TLogicalExpression,
-            Ast.LogicalOperator,
-            Ast.TLogicalExpression
-        >(
-            Ast.NodeKind.LogicalExpression,
             () => this.readIsExpression(),
             maybeCurrentTokenKind => Ast.logicalOperatorFrom(maybeCurrentTokenKind),
->>>>>>> c5ab4ca0
-            () => this.readIsExpression(),
-            maybeCurrentTokenKind => Ast.logicalOperatorFrom(maybeCurrentTokenKind),
         );
     }
 
     // 12.2.3.3 Is expression
     private readIsExpression(): Ast.TIsExpression {
-<<<<<<< HEAD
         return this.recursiveReadBinOpExpressionTwoOperand<
-=======
-        return this.readBinOpExpression<
->>>>>>> c5ab4ca0
             Ast.NodeKind.IsExpression,
             Ast.TAsExpression,
             Ast.ConstantKind.Is,
@@ -262,11 +246,7 @@
 
     // 12.2.3.4 As expression
     private readAsExpression(): Ast.TAsExpression {
-<<<<<<< HEAD
         return this.recursiveReadBinOpExpressionTwoOperand<
-=======
-        return this.readBinOpExpression<
->>>>>>> c5ab4ca0
             Ast.NodeKind.AsExpression,
             Ast.TEqualityExpression,
             Ast.ConstantKind.As,
@@ -281,24 +261,12 @@
 
     // 12.2.3.5 Equality expression
     private readEqualityExpression(): Ast.TEqualityExpression {
-<<<<<<< HEAD
         return this.recursiveReadBinOpExpressionOneOperand<
             Ast.NodeKind.EqualityExpression,
             Ast.TEqualityExpression,
             Ast.EqualityOperator
         >(
             Ast.NodeKind.EqualityExpression,
-=======
-        return this.readBinOpExpression<
-            Ast.NodeKind.EqualityExpression,
-            Ast.TEqualityExpression,
-            Ast.EqualityOperator,
-            Ast.TEqualityExpression
-        >(
-            Ast.NodeKind.EqualityExpression,
-            () => this.readRelationalExpression(),
-            maybeCurrentTokenKind => Ast.equalityOperatorFrom(maybeCurrentTokenKind),
->>>>>>> c5ab4ca0
             () => this.readRelationalExpression(),
             maybeCurrentTokenKind => Ast.equalityOperatorFrom(maybeCurrentTokenKind),
         );
@@ -312,19 +280,8 @@
             Ast.RelationalOperator
         >(
             Ast.NodeKind.RelationalExpression,
-<<<<<<< HEAD
             () => this.readArithmeticExpression(),
             maybeCurrentTokenKind => Ast.relationalOperatorFrom(maybeCurrentTokenKind),
-=======
-            Ast.TArithmeticExpression,
-            Ast.RelationalOperator,
-            Ast.TArithmeticExpression
-        >(
-            Ast.NodeKind.RelationalExpression,
-            () => this.readArithmeticExpression(),
-            maybeCurrentTokenKind => Ast.relationalOperatorFrom(maybeCurrentTokenKind),
-            () => this.readArithmeticExpression(),
->>>>>>> c5ab4ca0
         );
     }
 
@@ -333,20 +290,11 @@
         return this.recursiveReadBinOpExpressionOneOperand<
             Ast.NodeKind.ArithmeticExpression,
             Ast.TMetadataExpression,
-<<<<<<< HEAD
             Ast.ArithmeticOperator
-=======
-            Ast.ArithmeticOperator,
-            Ast.TMetadataExpression
->>>>>>> c5ab4ca0
         >(
             Ast.NodeKind.ArithmeticExpression,
             () => this.readMetadataExpression(),
             maybeCurrentTokenKind => Ast.arithmeticOperatorFrom(maybeCurrentTokenKind),
-<<<<<<< HEAD
-=======
-            () => this.readMetadataExpression(),
->>>>>>> c5ab4ca0
         );
     }
 
@@ -1768,7 +1716,6 @@
             return undefined;
         }
     }
-<<<<<<< HEAD
     private recursiveReadBinOpExpressionOneOperand<Kind, Operand, Operator>(
         nodeKind: Kind & Ast.TBinOpExpressionNodeKind,
         operandReader: () => Operand,
@@ -1777,43 +1724,10 @@
         this.startContext(nodeKind);
         const left: Operand = operandReader();
 
-        // If no operator: delete the Context for IBinOpExpression then return Operand
         const maybeOperator: Option<Operator> = maybeOperatorFrom(this.maybeCurrentTokenKind);
         if (maybeOperator === undefined) {
-=======
-
-    private readBinOpExpression<Kind, Head, Operator, Operand>(
-        nodeKind: Kind & Ast.TBinOpExpressionNodeKind,
-        headReader: () => Head,
-        maybeOperatorFrom: (tokenKind: Option<TokenKind>) => Option<Operator>,
-        operandReader: () => Operand,
-    ): Head | Ast.IBinOpExpression<Kind, Head, Operator, Operand> {
-        this.startContext(nodeKind);
-        const head: Head = headReader();
-
-        const maybeRest:
-            | undefined
-            | Ast.IArrayWrapper<Ast.IBinOpExpressionHelper<Operator, Operand>> = this.maybeReadBinOpExpressionHelpers(
-            maybeOperatorFrom,
-            operandReader,
-        );
-
-        if (maybeRest) {
-            const rest: Ast.IArrayWrapper<Ast.IBinOpExpressionHelper<Operator, Operand>> = maybeRest;
-
-            const astNode: Ast.IBinOpExpression<Kind, Head, Operator, Operand> = {
-                ...this.expectContextNodeMetadata(),
-                kind: nodeKind,
-                isLeaf: false,
-                head,
-                rest,
-            };
-            this.endContext((astNode as unknown) as Ast.TNode);
-            return astNode;
-        } else {
->>>>>>> c5ab4ca0
             this.deleteContext(undefined);
-            return head;
+            return left;
         }
         const operator: Operator = maybeOperator;
         const operatorConstant: Ast.Constant = this.readTokenKindAsConstant(this.maybeCurrentTokenKind as TokenKind);
@@ -1840,7 +1754,6 @@
         return astNode;
     }
 
-<<<<<<< HEAD
     private recursiveReadBinOpExpressionTwoOperand<Kind, Left, Operator, Right>(
         nodeKind: Kind & Ast.TBinOpExpressionNodeKind,
         leftReader: () => Left,
@@ -1915,47 +1828,6 @@
         this.endContext((astNode as unknown) as Ast.TNode);
 
         return astNode;
-=======
-    private maybeReadBinOpExpressionHelpers<Operator, Operand>(
-        maybeOperatorFrom: (tokenKind: Option<TokenKind>) => Option<Operator>,
-        operandReader: () => Operand,
-    ): undefined | Ast.IArrayWrapper<Ast.IBinOpExpressionHelper<Operator, Operand>> {
-        let maybeOperator: Option<Operator> = maybeOperatorFrom(this.maybeCurrentTokenKind);
-        if (maybeOperator === undefined) {
-            return undefined;
-        }
-
-        const arrayNodeKind: Ast.NodeKind.ArrayWrapper = Ast.NodeKind.ArrayWrapper;
-        this.startContext(arrayNodeKind);
-        const elements: Ast.IBinOpExpressionHelper<Operator, Operand>[] = [];
-
-        while (maybeOperator) {
-            const elementNodeKind: Ast.NodeKind.BinOpExpressionHelper = Ast.NodeKind.BinOpExpressionHelper;
-            this.startContext(elementNodeKind);
-
-            const helper: Ast.IBinOpExpressionHelper<Operator, Operand> = {
-                ...this.expectContextNodeMetadata(),
-                kind: elementNodeKind,
-                isLeaf: false,
-                operator: maybeOperator,
-                operatorConstant: this.readTokenKindAsConstant(this.maybeCurrentTokenKind as TokenKind),
-                node: operandReader(),
-            };
-            elements.push(helper);
-            this.endContext((helper as unknown) as Ast.TNode);
-            maybeOperator = maybeOperatorFrom(this.maybeCurrentTokenKind);
-        }
-
-        const unaryArray: Ast.IArrayWrapper<Ast.IBinOpExpressionHelper<Operator, Operand>> = {
-            ...this.expectContextNodeMetadata(),
-            kind: arrayNodeKind,
-            isLeaf: false,
-            elements,
-        };
-        this.endContext((unaryArray as unknown) as Ast.TNode);
-
-        return unaryArray;
->>>>>>> c5ab4ca0
     }
 
     private readPairedConstant<Kind, Paired>(
