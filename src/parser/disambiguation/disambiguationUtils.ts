--- conflicted
+++ resolved
@@ -105,7 +105,6 @@
     // Peeking gave us a concrete answer as to what's next.
     if (maybeDisambiguation !== undefined) {
         const disambiguation: ParenthesisDisambiguation = maybeDisambiguation;
-<<<<<<< HEAD
 
         switch (disambiguation) {
             case ParenthesisDisambiguation.FunctionExpression:
@@ -127,29 +126,6 @@
             case DismabiguationBehavior.Thorough:
                 return thoroughReadAmbiguousParenthesis(state, parser);
 
-=======
-
-        switch (disambiguation) {
-            case ParenthesisDisambiguation.FunctionExpression:
-                return parser.readFunctionExpression(state, parser);
-
-            case ParenthesisDisambiguation.ParenthesizedExpression:
-                return parser.readParenthesizedExpression(state, parser);
-
-            default:
-                throw Assert.isNever(disambiguation);
-        }
-    }
-    // Else we branch on `IParseState.disambiguousBehavior`.
-    else {
-        switch (state.disambiguationBehavior) {
-            case DismabiguationBehavior.Strict:
-                throw IParseStateUtils.unterminatedParenthesesError(state);
-
-            case DismabiguationBehavior.Thorough:
-                return thoroughReadAmbiguousParenthesis(state, parser);
-
->>>>>>> 1b172e9b
             default:
                 throw Assert.isNever(state.disambiguationBehavior);
         }
@@ -266,24 +242,17 @@
     return thoroughReadAmbiguous(state, parser, bracketDisambiguationParseFunctions(parser, allowedVariants));
 }
 
-<<<<<<< HEAD
-=======
 // Copy the current state and attempt to read for each of the following:
 //  FunctionExpression, ParenthesisExpression.
 // Mutates the given state with the read attempt which matched the most tokens.
->>>>>>> 1b172e9b
 function thoroughReadAmbiguousParenthesis<S extends IParseState = IParseState>(
     state: S,
     parser: IParser<S>,
 ): TAmbiguousParenthesisNode {
-<<<<<<< HEAD
-    return thoroughReadAmbiguous(state, parser, parenthesisDisambiguationParseFunctions(parser));
-=======
     return thoroughReadAmbiguous<TAmbiguousParenthesisNode, S>(state, parser, [
         parser.readFunctionExpression,
         parser.readParenthesizedExpression,
     ]);
->>>>>>> 1b172e9b
 }
 
 function thoroughReadAmbiguous<T extends TAmbiguousBracketNode | TAmbiguousParenthesisNode, S extends IParseState>(
@@ -326,12 +295,6 @@
                 throw Assert.isNever(bracketDisambiguation);
         }
     });
-}
-
-function parenthesisDisambiguationParseFunctions<S extends IParseState = IParseState>(
-    parser: IParser<S>,
-): ReadonlyArray<(state: S, parser: IParser<S>) => TAmbiguousParenthesisNode> {
-    return [parser.readFunctionExpression, parser.readParenthesizedExpression];
 }
 
 // WARNING: Only updates tokenIndex and currentTokenKind,
