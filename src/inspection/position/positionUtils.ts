--- conflicted
+++ resolved
@@ -60,11 +60,7 @@
 export function isOnXorNodeEnd(
     nodeIdMapCollection: NodeIdMap.Collection,
     position: Position,
-    xorNode: TXorNode,
-<<<<<<< HEAD
-    nodeIdMapCollection: NodeIdMap.Collection
-=======
->>>>>>> 6c4a9835
+    xorNode: TXorNode
 ): boolean {
     switch (xorNode.kind) {
         case XorNodeKind.Ast:
@@ -132,11 +128,7 @@
 export function isOnContextNodeEnd(
     nodeIdMapCollection: NodeIdMap.Collection,
     position: Position,
-    contextNode: ParseContext.Node,
-<<<<<<< HEAD
-    nodeIdMapCollection: NodeIdMap.Collection
-=======
->>>>>>> 6c4a9835
+    contextNode: ParseContext.Node
 ): boolean {
     const maybeLeaf: Ast.TNode | undefined = NodeIdMapUtils.maybeRightMostLeaf(nodeIdMapCollection, contextNode.id);
     if (maybeLeaf === undefined) {
