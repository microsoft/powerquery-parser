--- conflicted
+++ resolved
@@ -36,17 +36,12 @@
     typeCache: TypeCache,
     maybeParseError: ParseError.ParseError | undefined,
 ): TriedAutocompleteFieldAccess {
-<<<<<<< HEAD
-    return ResultUtils.ensureResult(LocalizationUtils.getLocalizationTemplates(parseSettings.locale), () => {
-        return autocompleteFieldAccess(parseSettings, parserState, activeNode, typeCache, maybeParseError);
-=======
     if (!ActiveNodeUtils.isSome(maybeActiveNode)) {
         return ResultUtils.okFactory(undefined);
     }
 
     return ResultUtils.ensureResult(LocalizationUtils.getLocalizationTemplates(parseSettings.locale), () => {
         return autocompleteFieldAccess(parseSettings, parserState, maybeActiveNode, typeCache, maybeParseError);
->>>>>>> 9353a2bf
     });
 }
 
