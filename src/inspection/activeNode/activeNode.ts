// Copyright (c) Microsoft Corporation.
// Licensed under the MIT license.

import { Ast } from "../../language";
import { TXorNode } from "../../parser";
import { Position } from "../position";

<<<<<<< HEAD
// Sometimes we want to curry postion around with the indicator that it wasn't a valid active node location.
export type TMaybeActiveNode = ActiveNode | ActiveNodeFailure;
=======
export type TMaybeActiveNode =
    // A Position located inside an Ast (either fully or partially parsed).
    | ActiveNode
    // A Position located outside of an Ast (either fully or partially parsed).
    // `| let x = 1 in x` is before the start of the Ast
    | OutOfBoundPosition;
>>>>>>> 63cff053

export interface IActiveNode {
    readonly kind: ActiveNodeKind;
    // Position in a text editor.
    readonly position: Position;
}

// An ActiveNode represents the context a user in a text editor expects their cursor to be in.
// Examples:
//  'let x =|' -> The context is the assignment portion of a key-value pair.
//  'foo(12|' -> The context is the numeric literal.
//  `foo(12,|' -> The context is the second (and currently empty) argument of an invoke expression.
export interface ActiveNode extends IActiveNode {
    readonly kind: ActiveNodeKind.ActiveNode;
    readonly leafKind: ActiveNodeLeafKind;
    // A full parental ancestry of the starting node.
<<<<<<< HEAD
    // Must contain at least one element, otherwise it should be an ActiveNodeFailure.
    // [starting node, parent of starting node, parent of parent of starting node, ...].
=======
    // [starting node, parent of starting node, parent of parent of starting node, ...].
    // Must contain at least one element, otherwise it should be an OutOfBoundPosition.
>>>>>>> 63cff053
    readonly ancestry: ReadonlyArray<TXorNode>;
    // A conditional indirection to the leaf if it's an Ast identifier.
    readonly maybeIdentifierUnderPosition: Ast.Identifier | Ast.GeneralizedIdentifier | undefined;
}

<<<<<<< HEAD
export interface ActiveNodeFailure extends IActiveNode {
    readonly kind: ActiveNodeKind.ActiveNodeFailure;
=======
export interface OutOfBoundPosition extends IActiveNode {
    readonly kind: ActiveNodeKind.OutOfBoundPosition;
>>>>>>> 63cff053
}

export const enum ActiveNodeLeafKind {
    AfterAstNode = "AfterAstNode",
    Anchored = "Anchored",
    ContextNode = "Context",
    OnAstNode = "OnAstNode",
    ShiftedRight = "ShiftedRight",
}

export const enum ActiveNodeKind {
    ActiveNode = "ActiveNode",
<<<<<<< HEAD
    ActiveNodeFailure = "ActiveNodeFailure",
=======
    OutOfBoundPosition = "OutOfBoundPosition",
>>>>>>> 63cff053
}<|MERGE_RESOLUTION|>--- conflicted
+++ resolved
@@ -5,17 +5,12 @@
 import { TXorNode } from "../../parser";
 import { Position } from "../position";
 
-<<<<<<< HEAD
-// Sometimes we want to curry postion around with the indicator that it wasn't a valid active node location.
-export type TMaybeActiveNode = ActiveNode | ActiveNodeFailure;
-=======
 export type TMaybeActiveNode =
     // A Position located inside an Ast (either fully or partially parsed).
     | ActiveNode
     // A Position located outside of an Ast (either fully or partially parsed).
     // `| let x = 1 in x` is before the start of the Ast
     | OutOfBoundPosition;
->>>>>>> 63cff053
 
 export interface IActiveNode {
     readonly kind: ActiveNodeKind;
@@ -32,25 +27,15 @@
     readonly kind: ActiveNodeKind.ActiveNode;
     readonly leafKind: ActiveNodeLeafKind;
     // A full parental ancestry of the starting node.
-<<<<<<< HEAD
-    // Must contain at least one element, otherwise it should be an ActiveNodeFailure.
-    // [starting node, parent of starting node, parent of parent of starting node, ...].
-=======
     // [starting node, parent of starting node, parent of parent of starting node, ...].
     // Must contain at least one element, otherwise it should be an OutOfBoundPosition.
->>>>>>> 63cff053
     readonly ancestry: ReadonlyArray<TXorNode>;
     // A conditional indirection to the leaf if it's an Ast identifier.
     readonly maybeIdentifierUnderPosition: Ast.Identifier | Ast.GeneralizedIdentifier | undefined;
 }
 
-<<<<<<< HEAD
-export interface ActiveNodeFailure extends IActiveNode {
-    readonly kind: ActiveNodeKind.ActiveNodeFailure;
-=======
 export interface OutOfBoundPosition extends IActiveNode {
     readonly kind: ActiveNodeKind.OutOfBoundPosition;
->>>>>>> 63cff053
 }
 
 export const enum ActiveNodeLeafKind {
@@ -63,9 +48,5 @@
 
 export const enum ActiveNodeKind {
     ActiveNode = "ActiveNode",
-<<<<<<< HEAD
-    ActiveNodeFailure = "ActiveNodeFailure",
-=======
     OutOfBoundPosition = "OutOfBoundPosition",
->>>>>>> 63cff053
 }