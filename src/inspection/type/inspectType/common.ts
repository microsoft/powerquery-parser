--- conflicted
+++ resolved
@@ -1,7 +1,6 @@
 // Copyright (c) Microsoft Corporation.
 // Licensed under the MIT license.
 
-<<<<<<< HEAD
 import { Assert, CommonError, Result, ResultUtils } from "../../../common";
 import { Ast, Type, TypeUtils } from "../../../language";
 import { NodeIdMap, NodeIdMapUtils, TXorNode, XorNodeKind, XorNodeUtils } from "../../../parser";
@@ -22,6 +21,7 @@
 import { inspectTypeList } from "./inspectTypeList";
 import { inspectTypeListType } from "./inspectTypeListType";
 import { inspectTypeLiteralExpression } from "./inspectTypeLiteralExpression";
+import { inspectTypeNullCoalescingExpression } from "./inspectTypeNullCoalescingExpression";
 import { inspectTypeParameter } from "./inspectTypeParameter";
 import { inspectTypePrimitiveType } from "./inspectTypePrimitiveType";
 import { inspectTypeRangeExpression } from "./inspectTypeRangeExpression";
@@ -80,40 +80,6 @@
 }
 
 export function inspectScopeItem(state: InspectTypeState, scopeItem: TScopeItem): Type.TType {
-=======
-import { Assert, ResultUtils } from "../../../common";
-import { Ast } from "../../../language";
-import { AncestryUtils, NodeIdMapUtils, TXorNode, XorNodeKind, XorNodeUtils } from "../../../parser";
-import { Type, TypeUtils } from "../../../type";
-import { ScopeItemByKey, ScopeItemKind, TriedScopeForRoot, tryScopeItems, TScopeItem } from "../../scope";
-import { TypeInspectionState } from "../type";
-import { inspectConstant } from "./inspectConstant";
-import { inspectErrorHandlingExpression } from "./inspectErrorHandlingExpression";
-import { inspectFieldProjection } from "./inspectFieldProjection";
-import { inspectFieldSelector } from "./inspectFieldSelector";
-import { inspectFieldSpecification } from "./inspectFieldSpecification";
-import { inspectFunctionExpression } from "./inspectFunctionExpression";
-import { inspectFunctionType } from "./inspectFunctionType";
-import { inspectIdentifier } from "./inspectIdentifier";
-import { inspectIdentifierExpression } from "./inspectIdentifierExpression";
-import { inspectIfExpression } from "./inspectIfExpression";
-import { inspectInvokeExpression } from "./inspectInvokeExpression";
-import { inspectList } from "./inspectList";
-import { inspectListType } from "./inspectListType";
-import { inspectLiteralExpression } from "./inspectLiteralExpression";
-import { inspectNullCoalescingExpression } from "./inspectNullCoalescingExpression";
-import { inspectParameter } from "./inspectParameter";
-import { inspectPrimitiveType } from "./inspectPrimitiveType";
-import { inspectRangeExpression } from "./inspectRangeExpression";
-import { inspectRecord } from "./inspectRecord";
-import { inspectRecordType } from "./inspectRecordType";
-import { inspectRecursivePrimaryExpression } from "./inspectRecursivePrimaryExpression";
-import { inspectTableType } from "./inspectTableType";
-import { inspectTBinOpExpression } from "./inspectTBinOpExpression";
-import { inspectUnaryExpression } from "./inspectUnaryExpression";
-
-export function inspectScopeItem(state: TypeInspectionState, scopeItem: TScopeItem): Type.TType {
->>>>>>> 1eeeef3e
     switch (scopeItem.kind) {
         case ScopeItemKind.Each:
             return inspectXorNode(state, scopeItem.eachExpression);
@@ -282,7 +248,7 @@
             break;
 
         case Ast.NodeKind.NullCoalescingExpression:
-            result = inspectNullCoalescingExpression(state, xorNode);
+            result = inspectTypeNullCoalescingExpression(state, xorNode);
             break;
 
         case Ast.NodeKind.Parameter:
