// Copyright (c) Microsoft Corporation.
// Licensed under the MIT license.

import { ArrayUtils, Assert, CommonError, MapUtils, SetUtils, TypeScriptUtils } from "../../common";
import { Ast, Token } from "../../language";
import { NodeIdMap, ParseContext } from "..";
import { NodeIdMapUtils, TXorNode, XorNodeKind } from "../nodeIdMap";

export function assertAsNodeKind<T extends Ast.TNode>(
    node: ParseContext.TNode,
    expectedNodeKinds: ReadonlyArray<T["kind"]> | T["kind"],
): ParseContext.Node<T> {
    assertIsNodeKind(node, expectedNodeKinds);

    return node;
}

export function assertIsNodeKind<T extends Ast.TNode>(
    node: ParseContext.TNode,
    expectedNodeKinds: ReadonlyArray<T["kind"]> | T["kind"],
): asserts node is ParseContext.Node<T> {
    if (!isNodeKind(node, expectedNodeKinds)) {
        throw new CommonError.InvariantError(`expected parse context node has a different than expected node kind`, {
            nodeId: node.id,
            nodeKind: node.kind,
            expectedNodeKinds,
        });
    }
}

export function newState(): ParseContext.State {
    return {
        nodeIdMapCollection: {
            astNodeById: new Map(),
            childIdsById: new Map(),
            contextNodeById: new Map(),
            leafIds: new Set(),
            rightMostLeaf: undefined,
            idsByNodeKind: new Map(),
            parentIdById: new Map(),
        },
        root: undefined,
        idCounter: 0,
        leafIds: new Set(),
    };
}

export function copyState(state: ParseContext.State): ParseContext.State {
    const root: ParseContext.TNode | undefined = state.root !== undefined ? { ...state.root } : undefined;

    return {
        ...state,
        root,
        nodeIdMapCollection: NodeIdMapUtils.copy(state.nodeIdMapCollection),
    };
}

export function isNodeKind<T extends Ast.TNode>(
    node: ParseContext.TNode,
    expectedNodeKinds: ReadonlyArray<T["kind"]> | T["kind"],
): node is ParseContext.Node<T> {
    return node.kind === expectedNodeKinds || expectedNodeKinds.includes(node.kind);
}

export function nextId(state: ParseContext.State): number {
    state.idCounter += 1;

    return state.idCounter;
}

export function nextAttributeIndex(parentNode: ParseContext.TNode): number {
    const result: number = parentNode.attributeCounter;
    parentNode.attributeCounter += 1;

    return result;
}

export function startContext<T extends Ast.TNode>(
    state: ParseContext.State,
    nodeKind: T["kind"],
    tokenIndexStart: number,
    tokenStart: Token.Token | undefined,
    parentNode: ParseContext.TNode | undefined,
): ParseContext.Node<T> {
    const nodeIdMapCollection: NodeIdMap.Collection = state.nodeIdMapCollection;
    let attributeIndex: number | undefined;

    const nodeId: number = nextId(state);

    // If a parent context Node exists, update the parent/child mapping attributes and attributeCounter.
    if (parentNode) {
        const childIdsById: NodeIdMap.ChildIdsById = nodeIdMapCollection.childIdsById;
        const parentId: number = parentNode.id;

        attributeIndex = nextAttributeIndex(parentNode);
        nodeIdMapCollection.parentIdById.set(nodeId, parentId);

        const existingChildren: ReadonlyArray<number> | undefined = childIdsById.get(parentId);

        if (existingChildren) {
            childIdsById.set(parentId, [...existingChildren, nodeId]);
        } else {
            childIdsById.set(parentId, [nodeId]);
        }
    }

    const contextNode: ParseContext.Node<T> = {
        id: nodeId,
        kind: nodeKind,
        tokenIndexStart,
        tokenStart,
        attributeCounter: 0,
        isClosed: false,
        attributeIndex,
    };

    nodeIdMapCollection.contextNodeById.set(nodeId, contextNode);

    if (state.root === undefined) {
        state.root = contextNode;
    }

    trackNodeIdByNodeKind(nodeIdMapCollection.idsByNodeKind, nodeKind, nodeId);

    return contextNode;
}

// Note:
// This doesn't hold the Id invariant where a parent's Id is always less than its children's Ids.
// To maintain that invariant the caller needs to also call:
//  - NodeIdMapUtils.recalculateIds
//  - NodeIdMapUtils.updateNodeIds
<<<<<<< HEAD
export function insertContextAsParent<T extends Ast.TNode>(
=======
export function startContextAsParent<T extends Ast.TNode>(
>>>>>>> 11d52c3b
    state: ParseContext.State,
    nodeKind: T["kind"],
    existingNodeId: number,
    existingNodeTokenStart: Token.Token | undefined,
): ParseContext.Node<T> {
    const nodeIdMapCollection: NodeIdMap.Collection = state.nodeIdMapCollection;
    const existingNode: TXorNode = NodeIdMapUtils.assertXor(nodeIdMapCollection, existingNodeId);

    let tokenIndexStart: number;
    let attributeIndex: number | undefined;

    // Update `attributeIndex` as we're inserting a new context as the parent of the existing node.
    switch (existingNode.kind) {
        case XorNodeKind.Ast: {
            tokenIndexStart = existingNode.node.tokenRange.tokenIndexStart;
            attributeIndex = existingNode.node.attributeIndex;

            const mutableAst: TypeScriptUtils.StripReadonly<Ast.TNode> = existingNode.node;
            mutableAst.attributeIndex = 0;

            break;
        }

        case XorNodeKind.Context:
            tokenIndexStart = existingNode.node.tokenIndexStart;
            attributeIndex = existingNode.node.attributeIndex;

            existingNode.node.attributeIndex = 0;
            break;

        default:
            throw Assert.isNever(existingNode);
    }

    const newNodeId: number = nextId(state);

    const insertedContext: ParseContext.Node<T> = {
        id: newNodeId,
        kind: nodeKind,
        tokenIndexStart,
        tokenStart: existingNodeTokenStart,
        // We want to create a new context containing an existing node,
        // so attributeCounter must be 1 as it holds the existing node.
        attributeCounter: 1,
        isClosed: false,
        attributeIndex,
    };

    nodeIdMapCollection.contextNodeById.set(newNodeId, insertedContext);
    trackNodeIdByNodeKind(nodeIdMapCollection.idsByNodeKind, nodeKind, newNodeId);

    // We have one of two possible states, either:
    //  1) grandparent <-> new <-> existing
    //  2) new <-> existing.

    // Scenario (1)
    const grandparentNodeId: number | undefined = nodeIdMapCollection.parentIdById.get(existingNodeId);

    if (grandparentNodeId) {
        // Update `grandparent <-> existing` with `grandparent <-> new`
        removeOrReplaceChildId(nodeIdMapCollection, grandparentNodeId, existingNodeId, newNodeId);
    }

    // Applicable to Scenario (1) and (2)
    // Create `new <-> existing`
    nodeIdMapCollection.parentIdById.set(existingNodeId, newNodeId);
    nodeIdMapCollection.childIdsById.set(newNodeId, [existingNodeId]);

    return insertedContext;
}

// Returns the Node's parent context (if one exists).
export function endContext<T extends Ast.TNode>(
    state: ParseContext.State,
    contextNode: ParseContext.Node<T>,
    astNode: T,
): ParseContext.TNode | undefined {
    const nodeIdMapCollection: NodeIdMap.Collection = state.nodeIdMapCollection;

    if (state.root?.id === astNode.id) {
        Assert.isTrue(
            state.nodeIdMapCollection.contextNodeById.size === 1,
            "failed to endContext on the root node as at least one other context node exists",
            { nodeId: contextNode.id },
        );
    }

    contextNode.isClosed = true;

    if (astNode.isLeaf) {
        SetUtils.assertAddUnique(
            state.nodeIdMapCollection.leafIds,
            contextNode.id,
            `failed to endContext on a leaf node as it shares a nodeId with an already existing leaf node`,
            { nodeId: contextNode.id },
        );
    }

    // Ending a context should return the context's parent node (if one exists).
    const parentId: number | undefined = nodeIdMapCollection.parentIdById.get(contextNode.id);

    const parentNode: ParseContext.TNode | undefined =
        parentId !== undefined ? nodeIdMapCollection.contextNodeById.get(parentId) : undefined;

    // Move nodeId from contextNodeMap to astNodeMap.
    MapUtils.assertDelete(
        nodeIdMapCollection.contextNodeById,
        contextNode.id,
        "failed to endContext as the given nodeId isn't a valid context nodeId",
        { nodeId: contextNode.id },
    );

    nodeIdMapCollection.astNodeById.set(astNode.id, astNode);

    // Update rightMostLeaf when applicable
    if (astNode.isLeaf) {
        if (
            nodeIdMapCollection.rightMostLeaf === undefined ||
            nodeIdMapCollection.rightMostLeaf.tokenRange.tokenIndexStart < astNode.tokenRange.tokenIndexStart
        ) {
            const unsafeNodeIdMapCollection: TypeScriptUtils.StripReadonly<NodeIdMap.Collection> = nodeIdMapCollection;
            unsafeNodeIdMapCollection.rightMostLeaf = astNode;
        }
    }

    return parentNode;
}

export function deleteAst(state: ParseContext.State, nodeId: number, parentWillBeDeleted: boolean): void {
    const nodeIdMapCollection: NodeIdMap.Collection = state.nodeIdMapCollection;

    const astNodeById: NodeIdMap.AstNodeById = nodeIdMapCollection.astNodeById;

    const astNode: Ast.TNode = MapUtils.assertGet(
        astNodeById,
        nodeId,
        `failed to deleteAst as the given nodeId isn't a valid Ast nodeId`,
        { nodeId },
    );

    const childIdsById: NodeIdMap.ChildIdsById = nodeIdMapCollection.childIdsById;
    const parentIdById: NodeIdMap.ParentIdById = nodeIdMapCollection.parentIdById;

    // If Node was a leaf node, remove it from the list of leaf nodes.
    if (astNode.isLeaf) {
        SetUtils.assertDelete(
            nodeIdMapCollection.leafIds,
            nodeId,
            "failed to deleteAst as the node is a leaf node, but it wasn't present in leafIds",
            { nodeId },
        );
    }

    const parentId: number | undefined = parentIdById.get(nodeId);
    const childIds: ReadonlyArray<number> | undefined = childIdsById.get(nodeId);

    // Not a leaf node.
    Assert.isUndefined(
        childIds,
        `failed to deleteAst as the given nodeId has one ore more children which must be deleted first`,
        {
            nodeId,
            childIds,
        },
    );

    // Is a leaf node, not root node.
    // Delete the node from the list of children under the node's parent.
    if (parentId) {
        Assert.isFalse(
            astNodeById.has(parentId) && !parentWillBeDeleted,
            `parent is an Ast node not marked for deletion`,
            {
                parentId,
                nodeId,
            },
        );

        removeOrReplaceChildId(nodeIdMapCollection, parentId, nodeId, undefined);
    }
    // Else is root node, is leaf node.
    // No children updates need to be taken.

    // Remove the node from existence.
    deleteFromKindMap(nodeIdMapCollection, nodeId);
    astNodeById.delete(nodeId);
    childIdsById.delete(nodeId);
    parentIdById.delete(nodeId);
}

export function deleteContext(state: ParseContext.State, nodeId: number): ParseContext.TNode | undefined {
    const nodeIdMapCollection: NodeIdMap.Collection = state.nodeIdMapCollection;
    const childIdsById: NodeIdMap.ChildIdsById = nodeIdMapCollection.childIdsById;
    const contextNodeById: NodeIdMap.ContextNodeById = nodeIdMapCollection.contextNodeById;
    const leafIds: Set<number> = nodeIdMapCollection.leafIds;
    const parentIdById: NodeIdMap.ParentIdById = nodeIdMapCollection.parentIdById;

    const contextNode: ParseContext.TNode | undefined = MapUtils.assertGet(
        contextNodeById,
        nodeId,
        `failed to deleteContext as the given nodeId isn't a valid context node`,
        {
            nodeId,
        },
    );

    const parentId: number | undefined = parentIdById.get(nodeId);
    const childIds: ReadonlyArray<number> | undefined = childIdsById.get(nodeId);

    // Not a leaf node.
    if (childIds !== undefined) {
        ArrayUtils.assertNonZeroLength(childIds);
        const childId: number = childIds[0];

        // Not a leaf node, is the Root node.
        // Promote the child to the root if it's a Context node.
        if (parentId === undefined) {
            parentIdById.delete(childId);
            const childContext: ParseContext.TNode | undefined = contextNodeById.get(childId);

            if (childContext) {
                state.root = childContext;
            }
        }
        // Not a leaf node, not the Root node.
        // Replace the node from the list of children under the node's parent using the node's child
        else {
            removeOrReplaceChildId(nodeIdMapCollection, parentId, nodeId, childId);
        }

        // The child Node inherits the attributeIndex.
        const childXorNode: TXorNode = NodeIdMapUtils.assertXor(state.nodeIdMapCollection, childId);
        const mutableChildXorNode: TypeScriptUtils.StripReadonly<Ast.TNode | ParseContext.TNode> = childXorNode.node;
        mutableChildXorNode.attributeIndex = contextNode.attributeIndex;
    }
    // Is a leaf node, not root node.
    // Delete the node from the list of children under the node's parent.
    else if (parentId) {
        removeOrReplaceChildId(nodeIdMapCollection, parentId, nodeId, undefined);
    }
    // Else is root node, is leaf node.
    // No children updates need to be taken.

    // Remove the node from existence.
    deleteFromKindMap(nodeIdMapCollection, nodeId);
    contextNodeById.delete(nodeId);
    childIdsById.delete(nodeId);
    parentIdById.delete(nodeId);
    leafIds.delete(nodeId);

    // Return the node's parent if it exits
    return parentId !== undefined ? NodeIdMapUtils.assertContext(nodeIdMapCollection, parentId) : undefined;
}

function trackNodeIdByNodeKind(idsByNodeKind: NodeIdMap.IdsByNodeKind, nodeKind: Ast.NodeKind, nodeId: number): void {
    const idsForSpecificNodeKind: Set<number> | undefined = idsByNodeKind.get(nodeKind);

    if (idsForSpecificNodeKind) {
        idsForSpecificNodeKind.add(nodeId);
    } else {
        idsByNodeKind.set(nodeKind, new Set([nodeId]));
    }
}

function deleteFromKindMap(nodeIdMapCollection: NodeIdMap.Collection, nodeId: number): void {
    const idsByNodeKind: NodeIdMap.IdsByNodeKind = nodeIdMapCollection.idsByNodeKind;

    const nodeKind: Ast.NodeKind = NodeIdMapUtils.assertXor(nodeIdMapCollection, nodeId).node.kind;

    const nodeIds: Set<number> = MapUtils.assertGet(
        idsByNodeKind,
        nodeKind,
        `failed to deleteFromKindMap as the node kind for the given nodeId isn't present in idsByNodeKind`,
        {
            nodeId,
            nodeKind,
        },
    );

    SetUtils.assertDelete(nodeIds, nodeId);

    if (!nodeIds.size) {
        idsByNodeKind.delete(nodeKind);
    }
}

// Asserts `childId` is in the list of children in for `parentId`.
// Either removes `childId` in its list of children if no `replcementId` is given,
// else replaces the `childId` with `replacementId`.
function removeOrReplaceChildId(
    nodeIdMapCollection: NodeIdMap.Collection,
    parentId: number,
    childId: number,
    replacementId: number | undefined,
): void {
    const childIdsById: NodeIdMap.ChildIdsById = nodeIdMapCollection.childIdsById;
    const childIds: ReadonlyArray<number> = NodeIdMapUtils.assertChildIds(childIdsById, parentId);

    let newChildIds: ReadonlyArray<number>;

    if (replacementId) {
        nodeIdMapCollection.parentIdById.set(replacementId, parentId);
        newChildIds = ArrayUtils.assertReplaceFirstInstance(childIds, childId, replacementId);
    } else {
        newChildIds = ArrayUtils.assertRemoveFirstInstance(childIds, childId);
    }

    if (newChildIds.length) {
        childIdsById.set(parentId, newChildIds);
    } else {
        childIdsById.delete(parentId);
    }

    const parent: ParseContext.TNode | undefined = nodeIdMapCollection.contextNodeById.get(parentId);

    if (parent !== undefined && replacementId === undefined) {
        parent.attributeCounter -= 1;
    }
}<|MERGE_RESOLUTION|>--- conflicted
+++ resolved
@@ -130,11 +130,7 @@
 // To maintain that invariant the caller needs to also call:
 //  - NodeIdMapUtils.recalculateIds
 //  - NodeIdMapUtils.updateNodeIds
-<<<<<<< HEAD
-export function insertContextAsParent<T extends Ast.TNode>(
-=======
 export function startContextAsParent<T extends Ast.TNode>(
->>>>>>> 11d52c3b
     state: ParseContext.State,
     nodeKind: T["kind"],
     existingNodeId: number,
