// Copyright (c) Microsoft Corporation.
// Licensed under the MIT license.

import { Ast, Token } from "../../../language";
import { Collection, CollectionValidation, IdsByNodeKind, NodeSummary } from "../nodeIdMap";
import { TXorNode, XorNodeKind, XorNodeTokenRange } from "../xorNode";
import { Assert } from "../../../common";
import { ParseContext } from "../../context";
import { rightMostLeaf } from "./leafSelectors";

export function copy(nodeIdMapCollection: Collection): Collection {
    const astNodeById: Map<number, Ast.TNode> = new Map(
        Array.from(nodeIdMapCollection.astNodeById.entries()).map(([id, astNode]: [number, Ast.TNode]) => [
            id,
            { ...astNode },
        ]),
    );

    const contextNodeById: Map<number, ParseContext.TNode> = new Map(
        Array.from(nodeIdMapCollection.contextNodeById.entries()).map(
            ([id, contextNode]: [number, ParseContext.TNode]) => [id, { ...contextNode }],
        ),
    );

    const rightMostLeaf: Ast.TNode | undefined = nodeIdMapCollection.rightMostLeaf
        ? { ...nodeIdMapCollection.rightMostLeaf }
        : undefined;

    const idsByNodeKind: IdsByNodeKind = new Map<Ast.NodeKind, Set<number>>(
        Array.from(nodeIdMapCollection.idsByNodeKind.entries()).map(
            ([nodeKind, nodeIds]: [Ast.NodeKind, Set<number>]) => [nodeKind, new Set(nodeIds)],
        ),
    );

    return {
        astNodeById,
        childIdsById: new Map(nodeIdMapCollection.childIdsById),
        contextNodeById,
        leafIds: new Set(nodeIdMapCollection.leafIds),
        idsByNodeKind,
        rightMostLeaf,
        parentIdById: new Map(nodeIdMapCollection.parentIdById),
    };
}

// Checks if the given nodeId contains at least one parsed token.
export function hasParsedToken(nodeIdMapCollection: Collection, nodeId: number): boolean {
    let childIds: ReadonlyArray<number> | undefined = nodeIdMapCollection.childIdsById.get(nodeId);

    while (childIds !== undefined) {
        const numChildren: number = childIds.length;

        // No children means no nothing was parsed under this node.
        if (numChildren === 0) {
            return false;
        }
        // There might be a child under here.
        else if (numChildren === 1) {
            const childId: number = childIds[0];

            // We know it's an Ast Node, therefore something was parsed.
            if (nodeIdMapCollection.astNodeById.has(childId)) {
                return true;
            }
            // There still might be a child under here. Recurse down to the grandchildren.
            else {
                childIds = nodeIdMapCollection.childIdsById.get(childId);
            }
        }
        // Handles the 'else if (numChildren > 2)' branch.
        // A Context should never have more than one open Context node at a time,
        // meaning there must be at least one Ast node under here.
        else {
            return true;
        }
    }

    return false;
}

// Return a XorNodeTokenRange for the given TXorNode.
export async function xorNodeTokenRange(
    nodeIdMapCollection: Collection,
    xorNode: TXorNode,
): Promise<XorNodeTokenRange> {
    switch (xorNode.kind) {
        case XorNodeKind.Ast: {
            const tokenRange: Token.TokenRange = xorNode.node.tokenRange;

            return {
                tokenIndexStart: tokenRange.tokenIndexStart,
                tokenIndexEnd: tokenRange.tokenIndexEnd,
            };
        }

        case XorNodeKind.Context: {
            const contextNode: ParseContext.TNode = xorNode.node;
            let tokenIndexEnd: number;

            const rightMostChild: Ast.TNode | undefined = await rightMostLeaf(nodeIdMapCollection, xorNode.node.id);

            if (rightMostChild === undefined) {
                tokenIndexEnd = contextNode.tokenIndexStart;
            } else {
                tokenIndexEnd = rightMostChild.tokenRange.tokenIndexEnd;
            }

            return {
                tokenIndexStart: contextNode.tokenIndexStart,
                tokenIndexEnd,
            };
        }

        default:
            throw Assert.isNever(xorNode);
    }
}

export function validate(nodeIdMapCollection: Collection): CollectionValidation {
    const astNodeById: Map<number, Ast.TNode> = nodeIdMapCollection.astNodeById;
    const contextNodeById: Map<number, ParseContext.TNode> = nodeIdMapCollection.contextNodeById;

    const encounteredNodeKinds: Set<Ast.NodeKind> = new Set([
        ...Array.from(astNodeById.values()).map((astNode: Ast.TNode) => astNode.kind),
        ...Array.from(contextNodeById.values()).map((parseContext: ParseContext.TNode) => parseContext.kind),
    ]);

    const encounteredIds: Set<number> = new Set([...astNodeById.keys(), ...contextNodeById.keys()]);
<<<<<<< HEAD

    const duplicateIds: number[] = [];

    // // There's exists some duplicate
    if (encounteredIds.size !== astNodeById.size + contextNodeById.size) {
        for (const nodeId of astNodeById.keys()) {
            if (contextNodeById.has(nodeId)) {
                duplicateIds.push(nodeId);
            }
        }
    }

    const astNodesSummaries: Map<number, NodeSummary> = new Map();
    const contextNodesSummaries: Map<number, NodeSummary> = new Map();

    for (const [nodeId, astNode] of astNodeById.entries()) {
        astNodesSummaries.set(nodeId, {
=======
    const duplicateIds: number[] = [];

    // There's exists some duplicate
    if (encounteredIds.size !== astNodeById.size + contextNodeById.size) {
        for (const nodeId of astNodeById.keys()) {
            if (contextNodeById.has(nodeId)) {
                duplicateIds.push(nodeId);
            }
        }
    }

    const astNodeSummaries: Map<number, NodeSummary> = new Map();
    const contextNodeSummaries: Map<number, NodeSummary> = new Map();

    for (const [nodeId, astNode] of astNodeById.entries()) {
        astNodeSummaries.set(nodeId, {
>>>>>>> 507067c7
            nodeKind: astNode.kind,
            childIds: nodeIdMapCollection.childIdsById.get(nodeId),
            parentId: nodeIdMapCollection.parentIdById.get(nodeId),
            isAstNode: true,
        });
    }

    for (const [nodeId, contextNode] of contextNodeById.entries()) {
<<<<<<< HEAD
        contextNodesSummaries.set(nodeId, {
=======
        contextNodeSummaries.set(nodeId, {
>>>>>>> 507067c7
            nodeKind: contextNode.kind,
            childIds: nodeIdMapCollection.childIdsById.get(nodeId),
            parentId: nodeIdMapCollection.parentIdById.get(nodeId),
            isAstNode: false,
        });
    }

    const nodeIdsByNodeKind: Map<Ast.NodeKind, number[]> = new Map();

    for (const [nodeKind, nodeIds] of nodeIdMapCollection.idsByNodeKind.entries()) {
        nodeIdsByNodeKind.set(nodeKind, Array.from(nodeIds));
    }

    const badParentChildLink: [number, number][] = [];
    const unknownParentIdKeys: number[] = [];
    const unknownParentIdValues: number[] = [];

    for (const [childId, parentId] of nodeIdMapCollection.parentIdById.entries()) {
        if (!encounteredIds.has(parentId)) {
            unknownParentIdKeys.push(parentId);
        }

        if (!encounteredIds.has(childId)) {
            unknownParentIdValues.push(childId);
        }

        const childIdsOfParent: ReadonlyArray<number> | undefined = nodeIdMapCollection.childIdsById.get(parentId);

        if (childIdsOfParent !== undefined && !childIdsOfParent.includes(childId)) {
            badParentChildLink.push([parentId, childId]);
        }
    }

    const unknownChildIdsKeys: number[] = [];
    const unknownChildIdsValues: number[] = [];

    for (const [parentId, childIds] of nodeIdMapCollection.childIdsById.entries()) {
        if (!encounteredIds.has(parentId)) {
            unknownChildIdsKeys.push(parentId);
        }

        for (const childId of childIds) {
            if (!encounteredIds.has(childId)) {
                unknownChildIdsValues.push(childId);
            }

            if (nodeIdMapCollection.parentIdById.get(childId) !== parentId) {
                badParentChildLink.push([parentId, childId]);
            }
        }
    }

    const unknownByNodeKindNodeIds: number[] = [];

    for (const nodeIds of nodeIdMapCollection.idsByNodeKind.values()) {
        for (const nodeId of nodeIds) {
            if (!encounteredIds.has(nodeId)) {
                unknownByNodeKindNodeIds.push(nodeId);
            }
        }
    }

    return {
<<<<<<< HEAD
        astNodes: astNodesSummaries,
        contextNodes: contextNodesSummaries,
        leafIds: Array.from(nodeIdMapCollection.leafIds),
        nodeIdsByNodeKind,
        unknownLeafIds: Array.from(nodeIdMapCollection.leafIds).filter((id: number) => !encounteredIds.has(id)),
        unknownParentIdKeys,
        unknownParentIdValues,
        unknownChildIdsKeys,
        unknownChildIdsValues,
        unknownByNodeKindNodeKinds: Array.from(nodeIdMapCollection.idsByNodeKind.keys()).filter(
            (nodeKind: Ast.NodeKind) => !encounteredNodeKinds.has(nodeKind),
        ),
        unknownByNodeKindNodeIds,
        badParentChildLink,
        duplicateIds,
=======
        astNodes: astNodeSummaries,
        contextNodes: contextNodeSummaries,
        leafIds: Array.from(nodeIdMapCollection.leafIds),
        nodeIdsByNodeKind,

        badParentChildLink,
        duplicateIds,
        unknownByNodeKindNodeIds,
        unknownByNodeKindNodeKinds: Array.from(nodeIdMapCollection.idsByNodeKind.keys()).filter(
            (nodeKind: Ast.NodeKind) => !encounteredNodeKinds.has(nodeKind),
        ),
        unknownChildIdsKeys,
        unknownChildIdsValues,
        unknownLeafIds: Array.from(nodeIdMapCollection.leafIds).filter((id: number) => !encounteredIds.has(id)),
        unknownParentIdKeys,
        unknownParentIdValues,
>>>>>>> 507067c7
    };
}<|MERGE_RESOLUTION|>--- conflicted
+++ resolved
@@ -126,25 +126,6 @@
     ]);
 
     const encounteredIds: Set<number> = new Set([...astNodeById.keys(), ...contextNodeById.keys()]);
-<<<<<<< HEAD
-
-    const duplicateIds: number[] = [];
-
-    // // There's exists some duplicate
-    if (encounteredIds.size !== astNodeById.size + contextNodeById.size) {
-        for (const nodeId of astNodeById.keys()) {
-            if (contextNodeById.has(nodeId)) {
-                duplicateIds.push(nodeId);
-            }
-        }
-    }
-
-    const astNodesSummaries: Map<number, NodeSummary> = new Map();
-    const contextNodesSummaries: Map<number, NodeSummary> = new Map();
-
-    for (const [nodeId, astNode] of astNodeById.entries()) {
-        astNodesSummaries.set(nodeId, {
-=======
     const duplicateIds: number[] = [];
 
     // There's exists some duplicate
@@ -161,7 +142,6 @@
 
     for (const [nodeId, astNode] of astNodeById.entries()) {
         astNodeSummaries.set(nodeId, {
->>>>>>> 507067c7
             nodeKind: astNode.kind,
             childIds: nodeIdMapCollection.childIdsById.get(nodeId),
             parentId: nodeIdMapCollection.parentIdById.get(nodeId),
@@ -170,11 +150,7 @@
     }
 
     for (const [nodeId, contextNode] of contextNodeById.entries()) {
-<<<<<<< HEAD
-        contextNodesSummaries.set(nodeId, {
-=======
         contextNodeSummaries.set(nodeId, {
->>>>>>> 507067c7
             nodeKind: contextNode.kind,
             childIds: nodeIdMapCollection.childIdsById.get(nodeId),
             parentId: nodeIdMapCollection.parentIdById.get(nodeId),
@@ -238,23 +214,6 @@
     }
 
     return {
-<<<<<<< HEAD
-        astNodes: astNodesSummaries,
-        contextNodes: contextNodesSummaries,
-        leafIds: Array.from(nodeIdMapCollection.leafIds),
-        nodeIdsByNodeKind,
-        unknownLeafIds: Array.from(nodeIdMapCollection.leafIds).filter((id: number) => !encounteredIds.has(id)),
-        unknownParentIdKeys,
-        unknownParentIdValues,
-        unknownChildIdsKeys,
-        unknownChildIdsValues,
-        unknownByNodeKindNodeKinds: Array.from(nodeIdMapCollection.idsByNodeKind.keys()).filter(
-            (nodeKind: Ast.NodeKind) => !encounteredNodeKinds.has(nodeKind),
-        ),
-        unknownByNodeKindNodeIds,
-        badParentChildLink,
-        duplicateIds,
-=======
         astNodes: astNodeSummaries,
         contextNodes: contextNodeSummaries,
         leafIds: Array.from(nodeIdMapCollection.leafIds),
@@ -271,6 +230,5 @@
         unknownLeafIds: Array.from(nodeIdMapCollection.leafIds).filter((id: number) => !encounteredIds.has(id)),
         unknownParentIdKeys,
         unknownParentIdValues,
->>>>>>> 507067c7
     };
 }