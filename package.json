--- conflicted
+++ resolved
@@ -43,14 +43,9 @@
     ],
     "scripts": {
         "build": "node_modules\\.bin\\tsc",
-<<<<<<< HEAD
-        "test": "mocha -g abc123 --reporter mocha-multi-reporters --reporter-options configFile=src/test/mochaConfig.json -r ts-node/register src/test/**/*.ts",
-        "check": "node_modules\\.bin\\prettier --config \".prettierrc\" --list-different src\\**\\*.ts"
-=======
         "test": "mocha --reporter mocha-multi-reporters --reporter-options configFile=src/test/mochaConfig.json -r ts-node/register src/test/**/*.ts",
         "check": "node_modules\\.bin\\prettier --config \".prettierrc\" --list-different src\\**\\*.ts",
         "preparePublish": "git clean -xdf && npm install && npm run check && npm run build && npm run test"
->>>>>>> 7a92ecb2
     },
     "repository": {
         "type": "git",
